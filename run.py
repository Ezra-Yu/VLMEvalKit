--- conflicted
+++ resolved
@@ -354,13 +354,6 @@
                     dataset.dataset_name = encode_dataset_name(dataset.dataset_name, test_range=test_range)
                     dataset_name = dataset.dataset_name
                     if dataset is None:
-<<<<<<< HEAD
-                        raise ValueError( str((dataset_name, dataset_kwargs)) )
-                    dataset.dataset_name = encode_dataset_name(dataset.dataset_name, test_range=test_range)
-                    dataset_name = dataset.dataset_name
-                    if dataset is None:
-=======
->>>>>>> 430a55c2
                         logger.error(f'Dataset {dataset_name} is not valid, will be skipped. ')
                         continue
                 
@@ -449,15 +442,7 @@
                         judge_kwargs['model'] = 'gpt-4o'
                     elif listinstr(['CharXiv_reasoning_val'], dataset_name):
                         judge_kwargs['model'] = 'xhs-deepseek'   
-<<<<<<< HEAD
-<<<<<<< HEAD
-                    elif listinstr(['MMLongBench_DOC', 'MathVista', 'MathVerse', 'MathVision', 'DynaMath', 'VL-RewardBench', 'LogicVista', 'MOAT', 'OCR_Reasoning', 'CharXiv_descriptive_val'], dataset_name):  # noqa: E501
-=======
                     elif listinstr(['MMLongBench', 'MathVista', 'MathVerse', 'MathVision', 'DynaMath', 'VL-RewardBench', 'LogicVista', 'MOAT', 'OCR_Reasoning', 'CharXiv_descriptive_val'], dataset_name):  # noqa: E501
->>>>>>> 7872d02 (update long context)
-=======
-                    elif listinstr(['MMLongBench', 'MathVista', 'MathVerse', 'MathVision', 'DynaMath', 'VL-RewardBench', 'LogicVista', 'MOAT', 'OCR_Reasoning', 'CharXiv_descriptive_val'], dataset_name):  # noqa: E501
->>>>>>> 430a55c2
                         judge_kwargs['model'] = 'gpt-4o-mini'
                     elif listinstr(['MMDU', 'DUDE', 'SLIDEVQA', 'MIA-Bench', 'WildVision', 'MMAlignBench', 'MM-IFEval'], dataset_name):  # noqa: E501
                         judge_kwargs['model'] = 'gpt-4o'
