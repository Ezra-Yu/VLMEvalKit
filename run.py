import json
import os
import re
import subprocess
from functools import partial


def encode_dataset_name(base_name, test_range=""):
    """
    将数据集名称和切片参数编码为一个字符串。
    
    :param base_name: 基础数据集名称
    :param test_range: 切片范围字符串，如 "[::2]", "[:50]" 等
    :return: 编码后的数据集名称
    """
    if not test_range:
        return base_name

    # 使用正则表达式解析 test_range
    pattern = r'\[(\-?\d*)?:(\-?\d*)?(?::(\-?\d+))?\]'
    match = re.match(pattern, test_range)
    
    if not match:
        raise ValueError(f"Invalid test_range format: {test_range}")

    start, end, step = match.groups()
    
    # 处理空参数
    start = start if start is not None else ""
    end = end if end is not None else ""
    step = step if step is not None else ""

    slice_params = []
    if start and start != "0":
        slice_params.append(f"from{start}")
    if end:
        slice_params.append(f"to{end}")
    if step and step != "1":  # 注意：step 是字符串，需要与字符串比较
        slice_params.append(f"step{step}")
    
    if slice_params:
        return f"{base_name}_{'_'.join(slice_params)}"
    else:
        return base_name

# GET the number of GPUs on the node without importing libs like torch
def get_gpu_list():
    CUDA_VISIBLE_DEVICES = os.environ.get('CUDA_VISIBLE_DEVICES', '')
    if CUDA_VISIBLE_DEVICES != '':
        gpu_list = [int(x) for x in CUDA_VISIBLE_DEVICES.split(',')]
        return gpu_list
    try:
        ps = subprocess.Popen(('nvidia-smi', '--list-gpus'), stdout=subprocess.PIPE)
        output = subprocess.check_output(('wc', '-l'), stdin=ps.stdout)
        return list(range(int(output)))
    except:
        return []


RANK = int(os.environ.get('RANK', 0))
WORLD_SIZE = int(os.environ.get('WORLD_SIZE', 1))
LOCAL_WORLD_SIZE = int(os.environ.get("LOCAL_WORLD_SIZE",1))
LOCAL_RANK = int(os.environ.get("LOCAL_RANK",1))

GPU_LIST = get_gpu_list()
if LOCAL_WORLD_SIZE > 1 and len(GPU_LIST):
    NGPU = len(GPU_LIST)
    assert NGPU >= LOCAL_WORLD_SIZE, "The number of processes should be less than or equal to the number of GPUs"
    GPU_PER_PROC = NGPU // LOCAL_WORLD_SIZE
    DEVICE_START_IDX = GPU_PER_PROC * LOCAL_RANK
    CUDA_VISIBLE_DEVICES = [str(i) for i in GPU_LIST[DEVICE_START_IDX: DEVICE_START_IDX + GPU_PER_PROC]]
    CUDA_VISIBLE_DEVICES = ','.join(CUDA_VISIBLE_DEVICES)
    # Set CUDA_VISIBLE_DEVICES
    os.environ['CUDA_VISIBLE_DEVICES'] = CUDA_VISIBLE_DEVICES
    print(
        f'RANK: {RANK}, LOCAL_RANK: {LOCAL_RANK}, WORLD_SIZE: {WORLD_SIZE},'
        f'LOCAL_WORLD_SIZE: {LOCAL_WORLD_SIZE}, CUDA_VISIBLE_DEVICES: {CUDA_VISIBLE_DEVICES}'
    )


from vlmeval.config import supported_VLM
from vlmeval.dataset.video_dataset_config import supported_video_datasets
from vlmeval.dataset import build_dataset
from vlmeval.inference import infer_data_job
from vlmeval.inference_video import infer_data_job_video
from vlmeval.inference_mt import infer_data_job_mt
from vlmeval.smp import *
from vlmeval.utils.result_transfer import MMMU_result_transfer, MMTBench_result_transfer


# Make WORLD_SIZE invisible when build models
def build_model_from_config(cfg, model_name, use_vllm=False):
    import vlmeval.api
    import vlmeval.vlm
    ws_bak = os.environ.pop('WORLD_SIZE', None)

    config = cp.deepcopy(cfg[model_name])
    if use_vllm:
        config['use_vllm'] = use_vllm
    if 'class' not in config:
        return supported_VLM[model_name](**config)
    cls_name = config.pop('class')
    if hasattr(vlmeval.api, cls_name):
        model = getattr(vlmeval.api, cls_name)(**config)
    elif hasattr(vlmeval.vlm, cls_name):
        model = getattr(vlmeval.vlm, cls_name)(**config)
    else:
        raise ValueError(f'Class {cls_name} is not supported in `vlmeval.api` or `vlmeval.vlm`')

    if ws_bak:
        os.environ['WORLD_SIZE'] = ws_bak
    return model


def build_dataset_from_config(cfg, dataset_name):
    import vlmeval.dataset
    import inspect
    config = cp.deepcopy(cfg[dataset_name])
    if config == {}:
        return supported_video_datasets[dataset_name]()
    assert 'class' in config
    cls_name = config.pop('class')
    if hasattr(vlmeval.dataset, cls_name):
        cls = getattr(vlmeval.dataset, cls_name)
        sig = inspect.signature(cls.__init__)
        valid_params = {k: v for k, v in config.items() if k in sig.parameters}
        if cls.MODALITY == 'VIDEO':
            if valid_params.get('fps', 0) > 0 and valid_params.get('nframe', 0) > 0:
                raise ValueError('fps and nframe should not be set at the same time')
            if valid_params.get('fps', 0) <= 0 and valid_params.get('nframe', 0) <= 0:
                raise ValueError('fps and nframe should be set at least one valid value')
        return cls(**valid_params)
    else:
        raise ValueError(f'Class {cls_name} is not supported in `vlmeval.dataset`')


def parse_args():
    help_msg = """\
You can launch the evaluation by setting either --data and --model or --config.

--data and --model:
    Each Arg should be a list of strings, specifying the names of datasets and models.
    To find all supported model names, please refer to the `vlmeval/config.py` of check the output of the command \
        `vlmutil mlist all` in the terminal (you should first have vlmeval installed).
    To find all supported dataset names, please refer to the `vlmeval/dataset/__init__.py` file. The python script \
        to print all supported dataset names is as follows:
        ```python
        from vlmeval.dataset import SUPPORTED_DATASETS
        print(SUPPORTED_DATASETS)
        ```
        or you can check the output of the command `vlmutil dlist all` in the terminal.
    To find all supported video dataset default settings, please refer to the \
        `vlmeval/dataset/video_dataset_config.py` file.

--config:
    Launch the evaluation by specifying the path to the config json file. Sample Json Content:
    ```json
    {
        "model": {
            "GPT4o_20240806_T00_HIGH": {
                "class": "GPT4V",
                "model": "gpt-4o-2024-08-06",
                "temperature": 0,
                "img_detail": "high"
            },
            "GPT4o_20240806_T10_Low": {
                "class": "GPT4V",
                "model": "gpt-4o-2024-08-06",
                "temperature": 1.0,
                "img_detail": "low"
            },
            "GPT4o_20241120": {}
        },
        "data": {
            "MME-RealWorld-Lite": {
                "class": "MMERealWorld",
                "dataset": "MME-RealWorld-Lite"
            },
            "MMBench_DEV_EN_V11": {
                "class": "ImageMCQDataset",
                "dataset": "MMBench_DEV_EN_V11"
            },
            "MMBench_Video_8frame_nopack": {},
            "Video-MME_16frame_subs": {
                "class": "VideoMME",
                "dataset": "Video-MME",
                "nframe": 16,
                "use_subtitle": true,
            }
        }
    }
    ```
    Currently, only `model` and `data` are supported fields. The content of each field is a dictionary.
    For `model`, the key is the name of the model, and the value is a dictionary containing the following keys:
    - `class`: The class name of the model, which should be a class in `vlmeval.vlm` or `vlmeval.api`.
    - Other keys are specific to the model, please refer to the corresponding class.
    - Tip: The defined model in the `supported_VLM` of `vlmeval/config.py` can be used as a shortcut.
    For `data`, the key is the name of the dataset (should be the same as the `dataset` field in most cases, \
        except for video datasets), and the value is a dictionary containing the following keys:
    - `class`: The class name of the dataset, which should be a class in `vlmeval.dataset`.
    - `dataset`: The name of the dataset, which should be a string that is accepted by the `dataset` argument of the \
        corresponding class.
    - Other keys are specific to the dataset, please refer to the corresponding class.
    - Tip: The defined dataset in the `supported_video_datasets` of `vlmeval/dataset/video_dataset_config.py` \
        can be used as a shortcut.

    The keys in the `model` and `data` fields will be used for naming the prediction files and evaluation results.
    When launching with `--config`, args for API VLMs, such as `--retry`, `--verbose`, will be ignored.
"""
    parser = argparse.ArgumentParser(description=help_msg, formatter_class=argparse.RawTextHelpFormatter)
    # Essential Args, Setting the Names of Datasets and Models
    parser.add_argument('--data', type=str, nargs='+', help='Names of Datasets')
    parser.add_argument('--model', type=str, nargs='+', help='Names of Models')
    parser.add_argument('--config', type=str, help='Path to the Config Json File')
    # Work Dir
    parser.add_argument('--work-dir', type=str, default='./outputs', help='select the output directory')
    # Infer + Eval or Infer Only
    parser.add_argument('--mode', type=str, default='all', choices=['all', 'infer', 'eval'])
    # API Kwargs, Apply to API VLMs and Judge API LLMs
    parser.add_argument('--api-nproc', type=int, default=4, help='Parallel API calling')
    parser.add_argument('--retry', type=int, default=None, help='retry numbers for API VLMs')
    parser.add_argument('--judge-args', type=str, default=None, help='Judge arguments in JSON format')
    # Explicitly Set the Judge Model
    parser.add_argument('--judge', type=str, default=None)
    # Logging Utils
    parser.add_argument('--verbose', action='store_true')
    # Configuration for Resume
    # Ignore: will not rerun failed VLM inference
    parser.add_argument('--ignore', action='store_true', help='Ignore failed indices. ')
    # Reuse: will reuse the existing prediction files
    parser.add_argument('--reuse', action='store_true')
    parser.add_argument('--temp', action='store_true')
    # Reuse-aux: if set, when reuse is True, will also reuse the auxiliary evaluation files
    parser.add_argument('--reuse-aux', type=int, default=True, help='reuse auxiliary evaluation files')
    parser.add_argument(
        '--use-vllm', action='store_true', help='use vllm to generate, the flag is only supported in Llama4 for now')
    parser.add_argument('--use-verifier', action='store_true', help='use verifier to evaluate')

    args = parser.parse_args()
    return args


def main():
    logger = get_logger('RUN')
    args = parse_args()
    use_config, cfg = False, None
    if args.config is not None:
        assert args.data is None and args.model is None, '--data and --model should not be set when using --config'
        use_config, cfg = True, load(args.config)
        args.model = list(cfg['model'].keys())
        args.data = list(cfg['data'].keys())
    else:
        assert len(args.data), '--data should be a list of data files'

    if RANK == 0:
        if not args.reuse:
            logger.warning('--reuse is not set, will not reuse previous (before one day) temporary files')
        else:
            logger.warning('--reuse is set, will reuse the latest prediction & temporary pickle files')

    if 'MMEVAL_ROOT' in os.environ:
        args.work_dir = os.environ['MMEVAL_ROOT']

    if not use_config:
        for k, v in supported_VLM.items():
            if hasattr(v, 'keywords') and 'retry' in v.keywords and args.retry is not None:
                v.keywords['retry'] = args.retry
                supported_VLM[k] = v
            if hasattr(v, 'keywords') and 'verbose' in v.keywords and args.verbose is not None:
                v.keywords['verbose'] = args.verbose
                supported_VLM[k] = v

        # If FWD_API is set, will use class `GPT4V` for all API models in the config
        if os.environ.get('FWD_API', None) == '1':
            from vlmeval.config import api_models as supported_APIs
            from vlmeval.api import GPT4V
            for m in args.model:
                if m in supported_APIs:
                    kws = supported_VLM[m].keywords
                    supported_VLM[m] = partial(GPT4V, **kws)
                    logger.warning(f'FWD_API is set, will use class `GPT4V` for {m}')

    if WORLD_SIZE > 1:
        import torch.distributed as dist
        dist.init_process_group(
            backend='nccl',
            timeout=datetime.timedelta(seconds=int(os.environ.get('DIST_TIMEOUT', 3600)))
        )

    for _, model_name in enumerate(args.model):
        model = None
        date, commit_id = timestr('day'), githash(digits=8)
        eval_id = f"T{date}_G{commit_id}"

        pred_root = osp.join(args.work_dir, model_name, eval_id)
        pred_root_meta = osp.join(args.work_dir, model_name)
        os.makedirs(pred_root_meta, exist_ok=True)

        prev_pred_roots = ls(osp.join(args.work_dir, model_name), mode='dir')
        if len(prev_pred_roots) and args.reuse:
            prev_pred_roots.sort()

        if not osp.exists(pred_root):
            os.makedirs(pred_root, exist_ok=True)

        if use_config:
            model = build_model_from_config(cfg['model'], model_name, args.use_vllm)

        for _, dataset_name in enumerate(args.data):
            if WORLD_SIZE > 1:
                dist.barrier()

            try:
                pred_format = get_pred_file_format()
                result_file_base = f'{model_name}_{dataset_name}.{pred_format}'

                if use_config:
                    if WORLD_SIZE > 1:
                        if RANK == 0:
                            dataset = build_dataset_from_config(cfg['data'], dataset_name)
                        dist.barrier()
                    dataset = build_dataset_from_config(cfg['data'], dataset_name)
                    if dataset is None:
                        logger.error(f'Dataset {dataset_name} is not valid, will be skipped. ')
                        continue
                else:
                    dataset_kwargs = {}
                    if dataset_name in ['MMLongBench_DOC', 'DUDE', 'DUDE_MINI', 'SLIDEVQA', 'SLIDEVQA_MINI']:
                        dataset_kwargs['model'] = model_name

                    # 解析 dataset_name 中的切片表达式
                    original_dataset_name = dataset_name
                    test_range = None

                    # 检查 dataset_name 是否包含切片表达式 (如 [start:end:step])
                    if re.search(r'\[\s*[-?\d]*\s*:\s*[-?\d]*\s*(?::\s*[-?\d]+\s*)?\]$', dataset_name):
                        # 提取切片表达式部分 (如 [:100])
                        match = re.search(r'(\[\s*[-?\d]*\s*:\s*[-?\d]*\s*(?::\s*[-?\d]+\s*)?\])$', dataset_name)
                        if match:
                            test_range = match.group(1).strip()
                            # 更新 dataset_name 为去除切片表达式的基础名称
                            dataset_name = dataset_name[:match.start()].strip()

                    # 添加切片参数到 kwargs
                    if test_range:
                        dataset_kwargs['test_range'] = test_range

                    # If distributed, first build the dataset on the main process for doing preparation works
                    if WORLD_SIZE > 1:
                        if RANK == 0:
                            dataset = build_dataset(dataset_name, **dataset_kwargs)
                        dist.barrier()

                    dataset = build_dataset(dataset_name, **dataset_kwargs)
                    if dataset is None:
                        raise ValueError( str((dataset_name, dataset_kwargs)) )
                    dataset.dataset_name = encode_dataset_name(dataset.dataset_name, test_range=test_range)
                    dataset_name = dataset.dataset_name
                    if dataset is None:
                        logger.error(f'Dataset {dataset_name} is not valid, will be skipped. ')
                        continue
                
                result_file_base = f'{model_name}_{dataset_name}.xlsx'

                # Handling Multi-Turn Dataset
                result_file = osp.join(pred_root, result_file_base)
                # Reuse the previous prediction file if exists
                if RANK == 0 and len(prev_pred_roots):
                    prepare_reuse_files(
                        pred_root_meta=pred_root_meta, eval_id=eval_id, model_name=model_name,
                        dataset_name=dataset_name, reuse=args.reuse, reuse_aux=args.reuse_aux
                    )

                if WORLD_SIZE > 1:
                    dist.barrier()

                if model is None:
                    model = model_name  # which is only a name

                if args.mode != "eval":
                    # Perform the Inference
                    if dataset.MODALITY == 'VIDEO':
                        model = infer_data_job_video(
                            model,
                            work_dir=pred_root,
                            model_name=model_name,
                            dataset=dataset,
                            result_file_name=result_file_base,
                            verbose=args.verbose,
                            api_nproc=args.api_nproc,
                            use_vllm=args.use_vllm)
                    elif dataset.TYPE == 'MT':
                        model = infer_data_job_mt(
                            model,
                            work_dir=pred_root,
                            model_name=model_name,
                            dataset=dataset,
                            verbose=args.verbose,
                            api_nproc=args.api_nproc,
                            ignore_failed=args.ignore,
                            use_vllm=args.use_vllm)
                    else:
                        model = infer_data_job(
                            model,
                            work_dir=pred_root,
                            model_name=model_name,
                            dataset=dataset,
                            verbose=args.verbose,
                            api_nproc=args.api_nproc,
                            ignore_failed=args.ignore,
                            use_vllm=args.use_vllm)

                # Set the judge kwargs first before evaluation or dumping

                judge_kwargs = {
                    'nproc': args.api_nproc,
                    'verbose': args.verbose,
                    'retry': args.retry if args.retry is not None else 3,
                    **(json.loads(args.judge_args) if args.judge_args else {}),
                }

                if args.retry is not None:
                    judge_kwargs['retry'] = args.retry
                if args.judge is not None:
                    judge_kwargs['model'] = args.judge
                else:
                    print(dataset_name)
                    if dataset.TYPE in ['MCQ', 'Y/N', 'MCQ_MMMU_Pro'] or listinstr(
                        ['moviechat1k', 'mme-reasoning'], dataset_name.lower()
                    ):
                        if listinstr(['WeMath', 'MME-Reasoning'], dataset_name):
                            judge_kwargs['model'] = 'gpt-4o-mini'
                        elif listinstr(['VisuLogic'], dataset_name):
                            judge_kwargs['model'] = 'gpt-4o-mini'
                        else:
                            judge_kwargs['model'] = 'chatgpt-0125'
                    elif listinstr(['MMVet', 'LLaVABench', 'MMBench_Video'], dataset_name):
                        if listinstr(['LLaVABench_KO'], dataset_name):
                            judge_kwargs['model'] = 'gpt-4o-0806'
                        else:
                            judge_kwargs['model'] = 'gpt-4-turbo'
                    elif listinstr(['VGRPBench'], dataset_name):
                        judge_kwargs['model'] = 'gpt-4o'
                    elif listinstr(['CharXiv_reasoning_val'], dataset_name):
                        judge_kwargs['model'] = 'xhs-deepseek'     
                    elif listinstr(['MMLongBench', 'MathVista', 'MathVerse', 'MathVision', 'DynaMath', 'VL-RewardBench', 'LogicVista', 'MOAT', 'OCR_Reasoning', 'CharXiv_descriptive_val'], dataset_name):  # noqa: E501
                        judge_kwargs['model'] = 'gpt-4o-mini'
                    elif listinstr(['OlympiadBench'], dataset_name):
                        use_api_judger = judge_kwargs.get("olympiad_use_api_judger", False)
                        if use_api_judger:
                            judge_kwargs['model'] = 'gpt-4o-mini' 
                    elif listinstr(['ChartMimic', 'MMDU', 'DUDE', 'SLIDEVQA', 'MIA-Bench', 'WildVision', 'MMAlignBench', 'MM-IFEval'], dataset_name):  # noqa: E501
                        judge_kwargs['model'] = 'gpt-4o'
                    elif listinstr(['VDC'], dataset_name):
                        judge_kwargs['model'] = 'llama31-8b'
                    elif listinstr(['Video_MMLU_QA', 'Video_MMLU_CAP'], dataset_name):
                        judge_kwargs['model'] = 'qwen-72b'
                    elif listinstr(['MMVMBench'], dataset_name):
                        judge_kwargs['model'] = 'gpt-4o'
                    elif listinstr(['CVQA_EN', 'CVQA_LOC'], dataset_name):
                        judge_kwargs['model'] = 'gpt-4.1'
                    elif listinstr(['M4Bench'], dataset_name):
                        judge_kwargs['model'] = 'gpt-4o'
                    elif listinstr(['AyaVisionBench'], dataset_name):
                        judge_kwargs['model'] = 'gpt-4.1'
                    elif listinstr(['MathCanvas'], dataset_name):
                        judge_kwargs['model'] = 'gpt-4.1-2025-04-14'

                if args.use_verifier:
                    judge_kwargs['use_verifier'] = True
                if args.use_vllm:
                    judge_kwargs['use_vllm'] = True

                if args.use_verifier:
                    judge_kwargs['use_verifier'] = True
                if args.use_vllm:
                    judge_kwargs['use_vllm'] = True

                if RANK == 0:
                    logger.info(judge_kwargs)

                if WORLD_SIZE > 1:
                    dist.barrier()

                # Only RANK 0 handles the evaluation part
                if RANK == 0:
                    # Prepare Submission Files for MMMU_TEST AND MMT-Bench_ALL
                    if dataset_name in ['MMMU_TEST']:
                        result_json = MMMU_result_transfer(result_file)
                        logger.info(f'Transfer MMMU_TEST result to json for official evaluation, '
                                    f'json file saved in {result_json}')
                        continue
                    elif 'MMT-Bench_ALL' in dataset_name:
                        submission_file = MMTBench_result_transfer(result_file, **judge_kwargs)
                        logger.info(f'Extract options from prediction of MMT-Bench FULL split for official evaluation '
                                    f'(https://eval.ai/web/challenges/challenge-page/2328/overview), '
                                    f'submission file saved in {submission_file}')
                        continue

                    # Skip the evaluation part if only infer
                    if args.mode == 'infer':
                        continue

                    # Skip the evaluation part if the dataset evaluation is not supported or annotations are missing
                    if 'MLLMGuard_DS' in dataset_name:
                        logger.info('The evaluation of MLLMGuard_DS is not supported yet. ')
                        continue
                    elif 'AesBench_TEST' == dataset_name:
                        logger.info(f'The results are saved in {result_file}. '
                                    f'Please send it to the AesBench Team via huangyipo@hotmail.com.')
                        continue
                    elif dataset_name in ['DocVQA_TEST', 'InfoVQA_TEST', 'Q-Bench1_TEST', 'A-Bench_TEST']:
                        logger.info(f'{dataset_name} is a test split without ground-truth. '
                                    'Thus only the inference part is supported for those datasets. ')
                        continue
                    elif dataset_name in [
                        'MMBench_TEST_CN', 'MMBench_TEST_EN', 'MMBench', 'MMBench_CN',
                        'MMBench_TEST_CN_V11', 'MMBench_TEST_EN_V11', 'MMBench_V11', 'MMBench_CN_V11'
                    ] and not MMBenchOfficialServer(dataset_name):
                        logger.error(
                            f'Can not evaluate {dataset_name} on non-official servers, will skip the evaluation.')
                        continue

                    # Setup the proxy for the evaluation
                    eval_proxy = os.environ.get('EVAL_PROXY', None)
                    old_proxy = os.environ.get('HTTP_PROXY', '')
                    if eval_proxy is not None:
                        proxy_set(eval_proxy)

                    # 当为 xhs-deepseek 和 gpt4o 时, 并发需要降低
                    if judge_kwargs.get('model', None) == 'xhs-deepseek':
                        judge_kwargs['nproc'] = min(judge_kwargs['nproc'], 8)
                    elif judge_kwargs.get('model', None) == 'gpt-4o':
                        judge_kwargs['nproc'] = min(judge_kwargs['nproc'], 4)
                    elif judge_kwargs.get('model', None) == 'chatgpt-0125':
<<<<<<< HEAD
                        judge_kwargs['nproc'] = min(judge_kwargs['nproc'], 32)
=======
                        judge_kwargs['nproc'] = min(judge_kwargs['nproc'], 48)
>>>>>>> ca9d94fa
                    elif judge_kwargs.get('model', None) == 'gpt-4o-mini':
                        judge_kwargs['nproc'] = min(judge_kwargs['nproc'], 32)

                    # Perform the Evaluation
                    eval_results = dataset.evaluate(result_file, **judge_kwargs)
                    # Display Evaluation Results in Terminal
                    if eval_results is not None:
                        assert isinstance(eval_results, dict) or isinstance(eval_results, pd.DataFrame)
                        logger.info(f'The evaluation of model {model_name} x dataset {dataset_name} has finished! ')
                        logger.info('Evaluation Results:')
                        if isinstance(eval_results, dict):
                            logger.info('\n' + json.dumps(eval_results, indent=4))
                        elif isinstance(eval_results, pd.DataFrame):
                            if len(eval_results) < len(eval_results.columns):
                                eval_results = eval_results.T
                            logger.info('\n' + tabulate(eval_results))

                    # Restore the proxy
                    if eval_proxy is not None:
                        proxy_set(old_proxy)

                    # Create the symbolic links for the prediction files
                    files = os.listdir(pred_root)
                    files = [x for x in files if (f'{model_name}_{dataset_name}' in x or "status.json" in x)]
                    for f in files:
                        cwd = os.getcwd()
                        file_addr = osp.join(cwd, pred_root, f)
                        link_addr = osp.join(cwd, pred_root_meta, f)
                        if osp.exists(link_addr) or osp.islink(link_addr):
                            os.remove(link_addr)
                        os.symlink(file_addr, link_addr)

            except Exception as e:
                logger.exception(f'Model {model_name} x Dataset {dataset_name} combination failed: {e}, '
                                 'skipping this combination.')
                continue

    if WORLD_SIZE > 1:
        dist.destroy_process_group()


if __name__ == '__main__':
    load_env()
    main()<|MERGE_RESOLUTION|>--- conflicted
+++ resolved
@@ -533,11 +533,7 @@
                     elif judge_kwargs.get('model', None) == 'gpt-4o':
                         judge_kwargs['nproc'] = min(judge_kwargs['nproc'], 4)
                     elif judge_kwargs.get('model', None) == 'chatgpt-0125':
-<<<<<<< HEAD
-                        judge_kwargs['nproc'] = min(judge_kwargs['nproc'], 32)
-=======
                         judge_kwargs['nproc'] = min(judge_kwargs['nproc'], 48)
->>>>>>> ca9d94fa
                     elif judge_kwargs.get('model', None) == 'gpt-4o-mini':
                         judge_kwargs['nproc'] = min(judge_kwargs['nproc'], 32)
 
