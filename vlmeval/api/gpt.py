--- conflicted
+++ resolved
@@ -161,17 +161,13 @@
             env_key = os.environ.get('GOOGLE_API_KEY', '')
             if key is None:
                 key = env_key
-<<<<<<< HEAD
             api_base = os.environ.get('GOOGLE_API_BASE', "https://generativelanguage.googleapis.com/v1beta/openai/chat/completions")
-=======
-            api_base = "https://generativelanguage.googleapis.com/v1beta/openai/chat/completions"
         elif 'ernie' in model:
             env_key = os.environ.get('BAIDU_API_KEY', '')
             if key is None:
                 key = env_key
             api_base = 'https://qianfan.baidubce.com/v2/chat/completions'
             self.baidu_appid = os.environ.get('BAIDU_APP_ID', None)
->>>>>>> 6ca757c2
         else:
             if use_azure:
                 env_key = os.environ.get('AZURE_OPENAI_API_KEY', None)
@@ -295,7 +291,6 @@
             headers = {'Content-Type': 'application/json', 'api-key': self.key}
         else:
             headers = {'Content-Type': 'application/json', 'Authorization': f'Bearer {self.key}'}
-<<<<<<< HEAD
 
         if 'gemini' in self.model:
             input_msgs, system_instruction = convert_openai_to_gemini_format(input_msgs)
@@ -315,7 +310,6 @@
                 n=1,
                 temperature=temperature,
                 **kwargs)
-=======
         if hasattr(self, 'baidu_appid'):
             headers['appid'] = self.baidu_appid
 
@@ -325,7 +319,6 @@
             n=1,
             temperature=temperature,
             **kwargs)
->>>>>>> 6ca757c2
 
         if self.o1_model:
             payload['max_completion_tokens'] = max_tokens
