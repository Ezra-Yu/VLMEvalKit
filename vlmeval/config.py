--- conflicted
+++ resolved
@@ -389,12 +389,9 @@
 }
 
 xhs_series = {
-<<<<<<< HEAD
     'xdg_vlm': partial(XDGAPI, model="xdg-vl-72b", do_sample=False),
-=======
     'agi-vlm1.5-3.3.2-Chatv1.0-s1': partial(XHSVLMLChat, model_path='/cpfs/user/qiaoyu/oc/agi-vlm1.5-3.3.2-Chatv1.0-s1'),
     'agi-vlm1.5-3.3.2-Chatv1.1-s2.1': partial(XHSVLMLChat, model_path='/cpfs/user/qiaoyu/oc/agi-vlm1.5-3.3.2-Chatv1.1-s2.1'),
->>>>>>> df550777
 }
 
 supported_VLM = {}
@@ -408,11 +405,7 @@
     mantis_series, mmalaya_series, phi3_series, xgen_mm_series, qwen2vl_series,
     slime_series, eagle_series, moondream_series, llama_series, molmo_series,
     kosmos_series, points_series, nvlm_series, vintern_series, h2ovl_series, aria_series,
-<<<<<<< HEAD
-    smolvlm_series, xhs_series
-=======
     smolvlm_series, sail_series, xhs_series
->>>>>>> df550777
 ]
 
 for grp in model_groups:
