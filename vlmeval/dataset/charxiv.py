import os
import json
from typing import Dict, List, Tuple, Any, Union
import pandas as pd
import warnings
import random
from time import sleep

from vlmeval.dataset.image_base import ImageBaseDataset
from vlmeval.smp import misc, file
from vlmeval import utils
from vlmeval.dataset.utils import build_judge


def auxeval(judge_model: Any, line: pd.Series, **kwargs: Any) -> Dict[str, Any]:
    """
    Evaluate a line using the judge model.

    Args:
        judge_model: The model used for evaluation
        line: A pandas Series containing the data to evaluate
        **kwargs: Additional arguments for the judge model

    Returns:
        Dict containing evaluation results with extract_answer and score
    """
    failure_result = {"extract_answer": "Failed to parse response", "score": 0.0, "response": None}
    prompt = line["grading_query"].replace("{PREDICTION}", line["prediction"])

    retry = kwargs.get("retry", 50)
    max_tokens = kwargs.get("max_tokens", 256)
    temperature = kwargs.get("temperature", 0)
    seed = kwargs.get("seed", 42)
    top_p = kwargs.get("top_p", 1)

    from copy import deepcopy
    _content = deepcopy(failure_result)
    for _ in range(retry):
        try:
            response = judge_model.generate(
                prompt,
                temperature=temperature,
                max_tokens=max_tokens,
                seed=seed,
                top_p=top_p,
            )
            if response.startswith("```json"):
                response = response[7:]
            if response.endswith("```"):
                response = response[:-3]
            
            try:
                content = json.loads(response.strip())
            except json.JSONDecodeError as e:         
                try:
                    import ast
                    content = ast.literal_eval(response.strip())
                except Exception as e:
                    raise e

            if not isinstance(content, dict):
                content = _content
            if "score" not in content or "extract_answer" not in content:
                content = _content
            content["response"] = str(response)
<<<<<<< HEAD
=======
            return content
>>>>>>> 5bb8265a
        except Exception as e:
            sleep(random.random() * retry)
            content = _content
            content["response"] = f"{response} {e}"
            continue
    return content


def qid2category(mode: str) -> Tuple[Dict[int, str], str]:
    """
    Map question IDs to their categories based on the evaluation mode.

    Args:
        mode: Either "descriptive" or "reasoning"

    Returns:
        Tuple containing a mapping dictionary and the index column name

    Raises:
        ValueError: If the mode is not recognized
    """
    if mode == "descriptive":
        index_col = "qid"
        return {
            1: "Information Extraction",
            2: "Information Extraction",
            3: "Information Extraction",
            4: "Information Extraction",
            5: "Information Extraction",
            6: "Information Extraction",
            7: "Information Extraction",
            8: "Enumeration",
            9: "Enumeration",
            10: "Counting",
            11: "Pattern Recognition",
            12: "Counting",
            13: "Enumeration",
            14: "Enumeration",
            15: "Enumeration",
            16: "Pattern Recognition",
            17: "Compositionality",
            18: "Pattern Recognition",
            19: "Counting",
        }, index_col
    elif mode == "reasoning":
        index_col = "inst_category"
        return {
            1: "Text-in-Chart",
            2: "Text-in-General",
            3: "Number-in-Chart",
            4: "Number-in-General",
        }, index_col
    else:
        raise ValueError(f"Invalid mode: {mode}")


class CharXiv(ImageBaseDataset):
    TYPE = "VQA"
    DATASET_URL = {
        "CharXiv_descriptive_val": "http://opencompass.openxlab.space/utils/VLMEval/CharXiv_descriptive_val.tsv",
        "CharXiv_reasoning_val": "http://opencompass.openxlab.space/utils/VLMEval/CharXiv_reasoning_val.tsv",
    }
    DATASET_MD5 = {
        "CharXiv_descriptive_val": "e165037032f169a59dd09ea5d7ad3073",
        "CharXiv_reasoning_val": "98eeff269b40726982627b19338ccd45",
    }

    def build_prompt(self, line: Union[int, pd.Series]) -> List[Dict[str, str]]:
        """
        Build a prompt for the model from a data line.

        Args:
            line: Either an index into the dataset or a pandas Series

        Returns:
            List of message dictionaries containing the image and question
        """
        if isinstance(line, int):
            line = self.data.iloc[line]

        if self.meta_only:
            tgt_path = misc.toliststr(line["image"])
        else:
            tgt_path = self.dump_image(line)

        messages = [{"type": "image", "value": tgt_path[0]}]
        messages.append({"type": "text", "value": line["question"]})
        return messages

    def get_scores(self, result_file: str) -> pd.DataFrame:
        """
        Calculate scores by category from evaluation results.

        Args:
            result_file: Path to the file containing evaluation results

        Returns:
            DataFrame with scores for each category and overall score

        Raises:
            ValueError: If the dataset name is invalid
        """
        data = file.load(result_file)

        if "descriptive" in self.dataset_name:
            mode = "descriptive"
        elif "reasoning" in self.dataset_name:
            mode = "reasoning"
        else:
            raise ValueError(f"Invalid dataset name: {self.dataset_name}")

        category_map, index_col = qid2category(mode)

        # Group scores by category
        scores_by_category = {}
        for _, row in data.iterrows():
            category = category_map[row[index_col]]
            if category not in scores_by_category:
                scores_by_category[category] = []
            scores_by_category[category].append(row["score"])

        # Calculate average score for each category
        result = {}
        for category, scores in scores_by_category.items():
            result[category] = [sum(scores) / len(scores)]

        # Calculate overall score
        result["Overall"] = [
            sum(sum(scores) for scores in scores_by_category.values()) / len(data)
        ]

        return pd.DataFrame(result)

    def evaluate(self, eval_file: str, **judge_kwargs: Any) -> pd.DataFrame:
        """
        Evaluate model predictions on the CharXiv dataset.

        Args:
            eval_file: Path to the file containing model predictions
            **judge_kwargs: Additional arguments for the judge model

        Returns:
            DataFrame with evaluation scores by category
        """
        # Set up judge model
        if "LOCAL_LLM" in os.environ:
            judge_model = os.path.basename(os.environ.get("LOCAL_LLM"))
        else:
            judge_model = judge_kwargs.get("model", "gpt-4o-mini")

        if judge_model != "gpt-4o-mini":
            warnings.warn(
                f"The judge_model '{judge_model}' is not gpt-4o-mini. Evaluation results may not be accurate."
            )
        judge_kwargs["model"] = judge_model
        judge_model = build_judge(**judge_kwargs)
        judge_model_name = judge_model.model

        # Define file paths
        suffix = eval_file.split(".")[-1]
        result_file = eval_file.replace(f".{suffix}", f"_{judge_model_name}.xlsx")
        temp_result_file = eval_file.replace(f".{suffix}", f"_{judge_model_name}.pkl")
        score_file = result_file.replace(".xlsx", "_acc.csv")

        # Return existing results if available
        if os.path.exists(result_file):
            score = self.get_scores(result_file)
            file.dump(score, score_file)
            return score

        data = file.load(eval_file)
        if "score" not in data.columns:
            data["score"] = 0
        if "extract_answer" not in data.columns:
            data["extract_answer"] = ""

        # Load intermediate results if available
        processed_results = {}
        if os.path.exists(temp_result_file):
            processed_results = file.load(temp_result_file)

        # Identify unprocessed indices
        indices = [i for i in range(len(data)) if i not in processed_results]
        tups = [(judge_model, data.iloc[i]) for i in range(len(data)) if i in indices]

        # Process remaining examples
        nproc = judge_kwargs.pop("nproc", 4)
        print(f"nproc: {nproc}")
        if len(indices):
            print(f"Processing {len(indices)} examples, {len(tups)} total")
            utils.track_progress_rich(
                auxeval,
                tups,
                nproc=nproc,
                chunksize=nproc,
                keys=indices,
                save=temp_result_file,
                **judge_kwargs,
            )
            processed_results = file.load(temp_result_file)

        # Update data with evaluation results
        data["score"] = data.apply(lambda x: processed_results[x.name]["score"], axis=1)
        data["extract_answer"] = data.apply(
            lambda x: processed_results[x.name]["extract_answer"], axis=1
        )
        data["response"] = data.apply(
            lambda x: processed_results[x.name].get("response", ""), axis=1
        )

        # Save results and return scores
        file.dump(data, result_file)
        score = self.get_scores(result_file)
        file.dump(score, score_file)
        return score<|MERGE_RESOLUTION|>--- conflicted
+++ resolved
@@ -63,10 +63,7 @@
             if "score" not in content or "extract_answer" not in content:
                 content = _content
             content["response"] = str(response)
-<<<<<<< HEAD
-=======
             return content
->>>>>>> 5bb8265a
         except Exception as e:
             sleep(random.random() * retry)
             content = _content
