import os
import re
import tempfile
from functools import partial

import pandas as pd
from tqdm import tqdm

from .image_base import ImageBaseDataset
from .utils import build_judge, DEBUG_MESSAGE
from ..smp import *
from ..utils import track_progress_rich


class ImageVQADataset(ImageBaseDataset):
    TYPE = 'VQA'

    DATASET_URL = {
        'OCRVQA_TEST':
        'https://opencompass.openxlab.space/utils/VLMEval/OCRVQA_TEST.tsv',
        'OCRVQA_TESTCORE':
        'https://opencompass.openxlab.space/utils/VLMEval/OCRVQA_TESTCORE.tsv',
        'TextVQA_VAL':
        'https://opencompass.openxlab.space/utils/VLMEval/TextVQA_VAL.tsv',
        'DocVQA_VAL':
        'https://opencompass.openxlab.space/utils/VLMEval/DocVQA_VAL.tsv',
        'DocVQA_TEST':
        'https://opencompass.openxlab.space/utils/VLMEval/DocVQA_TEST.tsv',
        'InfoVQA_VAL':
        'https://opencompass.openxlab.space/utils/VLMEval/InfoVQA_VAL.tsv',
        'InfoVQA_TEST':
        'https://opencompass.openxlab.space/utils/VLMEval/InfoVQA_TEST.tsv',
        'ChartQA_TEST':
        'https://opencompass.openxlab.space/utils/VLMEval/ChartQA_TEST.tsv',
        'GQA_TestDev_Balanced':
        'https://opencompass.openxlab.space/utils/VLMEval/GQA_TestDev_Balanced.tsv',
    }

    DATASET_MD5 = {
        'OCRVQA_TEST': 'ca46a6d74b403e9d6c0b670f6fc00db9',
        'OCRVQA_TESTCORE': 'c5239fe77db8bdc1f2ad8e55e0d1fe97',
        'TextVQA_VAL': 'b233b31f551bbf4056f2f955da3a92cd',
        'DocVQA_VAL': 'd5ee77e1926ff10690d469c56b73eabf',
        'DocVQA_TEST': '6a2f28cac26ef2d3447374e8c6f6c8e9',
        'InfoVQA_VAL': '2342e9c225222f0ef4dec545ebb126fe',
        'InfoVQA_TEST': 'df535bf51b88dc9718252c34131a6227',
        'ChartQA_TEST': 'c902e0aa9be5582a7aad6dcf52734b42',
        'GQA_TestDev_Balanced': '99b62f22e224d9b2f32dcbe41359d1c9',
    }

    def build_prompt(self, line):
        msgs = super().build_prompt(line)
        assert msgs[-1]['type'] == 'text'
        msgs[-1][
            'value'] += '\nAnswer the question using a single word or phrase.'
        return msgs

    def evaluate(self, eval_file, **judge_kwargs):
<<<<<<< HEAD
        from .utils.vqa_eval import hit_calculate, process_line, extract_boxed_answer
=======
        if judge_kwargs.get('use_verifier', False):
            return self.evaluate_verifier(eval_file, **judge_kwargs)
        else:
            return self.evaluate_heuristic(eval_file, **judge_kwargs)

    # It returns a DataFrame
    def evaluate_heuristic(self, eval_file, **judge_kwargs):
        from .utils.vqa_eval import hit_calculate, process_line
>>>>>>> 6ca757c2

        data = load(eval_file)
        dataset = self.dataset_name
        assert 'answer' in data and 'prediction' in data
        data['prediction'] = [extract_boxed_answer(str(x)) for x in data['prediction']]
        data['answer'] = [str(x) for x in data['answer']]
        lt = len(data)
        pool = mp.Pool(16)
        lines = [data.iloc[i] for i in range(lt)]
        if listinstr(['TextVQA'], dataset):
            res = pool.map(partial(process_line, method='vqa_score'), lines)
        elif listinstr(['ChartQA'], dataset):
            res = pool.map(partial(process_line, method='relaxed_accuracy'), lines)
        elif listinstr(['OCRVQA', 'GQA'], dataset):
            res = pool.map(partial(process_line, method='accuracy'), lines)
        elif listinstr(['DocVQA', 'InfoVQA'], dataset):
            res = pool.map(partial(process_line, method='anls'), lines)
        else:  # default using vqa_score to calculate score
            res = pool.map(process_line, lines)

        data['eval_gt'] = [r['gt'] for r in res]
        data['eval_pred'] = [r['pred'] for r in res]
        data['eval_match'] = [r['match'] for r in res]
        data['eval_score'] = [np.mean(r['match']) for r in res]

        suffix = eval_file.split('.')[-1]
        detailed_result_file = eval_file.replace(f'.{suffix}', '_results.xlsx')
        dump(data, detailed_result_file)

        hit = hit_calculate(res, dataset)
        ret = dict()
        if 'split' in data:
            splits = set(data['split'])
            for sp in splits:
                sub = [r for l, r in zip(lines, res) if l['split'] == sp]
                # [np.mean(x['match']) >= full_score_weight for x in sub]
                hit = hit_calculate(sub, dataset)
                ret[sp] = np.mean(hit) * 100
            sub = [r for l, r in zip(lines, res)]
            hit = hit_calculate(sub, dataset)
            ret['Overall'] = np.mean(hit) * 100
        else:
            ret['Overall'] = np.mean(hit) * 100
            if 'category' in data:
                cates = list(set(data['category']))
                cates.sort()
                for c in cates:
                    sub = [r for l, r in zip(lines, res) if l['category'] == c]
                    # [np.mean(x['match']) >= full_score_weight for x in sub]
                    hit = hit_calculate(sub, dataset)
                    ret[c] = np.mean(hit) * 100
        ret = d2df(ret)
        ret.round(2)

        suffix = eval_file.split('.')[-1]
        result_file = eval_file.replace(f'.{suffix}', '_acc.csv')
        dump(ret, result_file)
        return ret

    def evaluate_verifier(self, eval_file, **judge_kwargs):
        data = load(eval_file)
        assert 'answer' in data and 'prediction' in data
        data['prediction'] = [str(x) for x in data['prediction']]
        data['answer'] = [str(x) for x in data['answer']]
        lt = len(data)
        lines = [data.iloc[i] for i in range(lt)]
        from .utils.verifier import Verifier
        verifier = Verifier(use_vllm=judge_kwargs.get('use_vllm', False))
        res = []
        scores = []
        for line in tqdm(lines):
            score = verifier.evaluate(line['question'], line['prediction'], line['answer'])
            scores.append(score)
            res.append({
                'gt': [line['answer']],
                'pred': line['prediction'],
                'match': [1.0 if score else 0.0]
            })

        data['verifier_score'] = scores
        data['verifier_match'] = [1.0 if score else 0.0 for score in scores]

        suffix = eval_file.split('.')[-1]
        detailed_result_file = eval_file.replace(f'.{suffix}', '_detailed_results.xlsx')
        dump(data, detailed_result_file)

        def hit_calculate(result):
            return [np.mean(x['match']) for x in result]

        hit = hit_calculate(res)
        ret = dict()
        if 'split' in data:
            splits = set(data['split'])
            for sp in splits:
                sub = [r for l, r in zip(lines, res) if l['split'] == sp]
                # [np.mean(x['match']) >= full_score_weight for x in sub]
                hit = hit_calculate(sub)
                ret[sp] = np.mean(hit) * 100
            sub = [r for l, r in zip(lines, res)]
            hit = hit_calculate(sub)
            ret['Overall'] = np.mean(hit) * 100
        else:
            ret['Overall'] = np.mean(hit) * 100
            if 'category' in data:
                cates = list(set(data['category']))
                cates.sort()
                for c in cates:
                    sub = [r for l, r in zip(lines, res) if l['category'] == c]
                    hit = hit_calculate(sub)
                    ret[c] = np.mean(hit) * 100
        ret = d2df(ret)
        ret.round(2)

        suffix = eval_file.split('.')[-1]
        result_file = eval_file.replace(f'.{suffix}', '_acc.csv')
        dump(ret, result_file)
        return ret


class VizWiz(ImageBaseDataset):
    TYPE = 'VQA'
    DATASET_URL = {
        'VizWiz': 'https://opencompass.openxlab.space/utils/VLMEval/VizWiz.tsv'
    }
    DATASET_MD5 = {'VizWiz': 'fa4ac4164467563ed2fac6eac6631bd0'}

    @classmethod
    def evaluate(self, eval_file, **judge_kwargs):
        from .utils.vqa_eval import hit_calculate, process_line

        suffix = eval_file.split('.')[-1]
        result_file = eval_file.replace(f'.{suffix}', '_acc.csv')

        if not osp.exists(result_file):
            data = load(eval_file)
            assert 'answers' in data and 'prediction' in data
            data['prediction'] = [str(x) for x in data['prediction']]
            data['answer'] = [str(x) for x in data['answers']]

            lt = len(data)
            pool = mp.Pool(16)
            lines = [data.iloc[i] for i in range(lt)]
            res = pool.map(process_line, lines)

            hit = hit_calculate(res, 'VizWiz')
            ret = dict()

            ret['Overall'] = np.mean(hit) * 100
            ret = d2df(ret)
            ret.round(2)

            dump(ret, result_file)

        retz = pd.read_csv(result_file)
        return retz


class OCRBench(ImageBaseDataset):
    TYPE = 'VQA'
    DATASET_URL = {
        'OCRBench':
        'https://opencompass.openxlab.space/utils/VLMEval/OCRBench.tsv',
        # For internal test only
        'OCRBench_MINI':
        'https://opencompass.openxlab.space/utils/TEST/OCRBench_MINI.tsv'
    }
    DATASET_MD5 = {'OCRBench': 'e953d98a987cc6e26ef717b61260b778'}

    def build_prompt(self, line):
        msgs = super().build_prompt(line)
        assert msgs[-1]['type'] == 'text'
        msgs[-1]['value'] += '\nPlease try to answer the question with short words or phrases if possible.'
        return msgs

    # It returns a dictionary
    @classmethod
    def evaluate(self, eval_file, **judge_kwargs):
        OCRBench_score = {
            'Regular Text Recognition': 0,
            'Irregular Text Recognition': 0,
            'Artistic Text Recognition': 0,
            'Handwriting Recognition': 0,
            'Digit String Recognition': 0,
            'Non-Semantic Text Recognition': 0,
            'Scene Text-centric VQA': 0,
            'Doc-oriented VQA': 0,
            'Key Information Extraction': 0,
            'Handwritten Mathematical Expression Recognition': 0,
        }

        data = load(eval_file)
        lt = len(data)
        lines = [data.iloc[i] for i in range(lt)]
        for i in tqdm(range(len(lines))):
            line = lines[i]
            predict = str(line['prediction'])
            answers = eval(line['answer'])
            category = line['category']
            if category == 'Handwritten Mathematical Expression Recognition':
                for j in range(len(answers)):
                    answer = answers[j].strip().replace('\n',
                                                        ' ').replace(' ', '')
                    predict = predict.strip().replace('\n',
                                                      ' ').replace(' ', '')
                    if answer in predict:
                        OCRBench_score[category] += 1
                        break
            else:
                for j in range(len(answers)):
                    answer = answers[j].lower().strip().replace('\n', ' ')
                    predict = predict.lower().strip().replace('\n', ' ')
                    if answer in predict:
                        OCRBench_score[category] += 1
                        break

        final_score_dict = {}
        final_score_dict['Text Recognition'] = \
            (OCRBench_score['Regular Text Recognition'] + OCRBench_score['Irregular Text Recognition']
             + OCRBench_score['Artistic Text Recognition'] + OCRBench_score['Handwriting Recognition']
             + OCRBench_score['Digit String Recognition'] + OCRBench_score['Non-Semantic Text Recognition'])
        final_score_dict['Scene Text-centric VQA'] = OCRBench_score[
            'Scene Text-centric VQA']
        final_score_dict['Doc-oriented VQA'] = OCRBench_score[
            'Doc-oriented VQA']
        final_score_dict['Key Information Extraction'] = OCRBench_score[
            'Key Information Extraction']
        final_score_dict['Handwritten Mathematical Expression Recognition'] = \
            (OCRBench_score['Handwritten Mathematical Expression Recognition'])
        final_score_dict['Final Score'] = \
            (final_score_dict['Text Recognition'] + final_score_dict['Scene Text-centric VQA']
             + final_score_dict['Doc-oriented VQA'] + final_score_dict['Key Information Extraction']
             + final_score_dict['Handwritten Mathematical Expression Recognition'])
        final_score_dict['Final Score Norm'] = (
            float(final_score_dict['Final Score']) / 10)
        score_pth = eval_file.replace('.xlsx', '_score.json')
        dump(final_score_dict, score_pth)
        return final_score_dict


class MathVista(ImageBaseDataset):
    TYPE = 'VQA'
    DATASET_URL = {
        'MathVista_MINI':
        'https://opencompass.openxlab.space/utils/VLMEval/MathVista_MINI.tsv'
    }
    DATASET_MD5 = {'MathVista_MINI': 'f199b98e178e5a2a20e7048f5dcb0464'}

    def evaluate(self, eval_file, **judge_kwargs):
        if judge_kwargs.get('use_verifier', False):
            return self.evaluate_verifier(eval_file, **judge_kwargs)
        else:
            return self.evaluate_heuristic(eval_file, **judge_kwargs)

    # It returns a DataFrame
    @classmethod
    def evaluate_heuristic(self, eval_file, **judge_kwargs):
        from .utils.mathvista import MathVista_auxeval, MathVista_acc

        model = judge_kwargs['model']
        suffix = eval_file.split('.')[-1]
        storage = eval_file.replace(f'.{suffix}', f'_{model}.xlsx')
        tmp_file = eval_file.replace(f'.{suffix}', f'_{model}.pkl')
        nproc = judge_kwargs.pop('nproc', 4)

        if not osp.exists(storage):
            data = load(eval_file)
            model = build_judge(max_tokens=128, **judge_kwargs)
            assert model.working(), 'MathVista evaluation requires a working OPENAI API\n' + DEBUG_MESSAGE
            lt = len(data)
            lines = [data.iloc[i] for i in range(lt)]
            tups = [(model, line) for line in lines]
            indices = [line['index'] for line in lines]

            ans = {}
            if osp.exists(tmp_file):
                ans = load(tmp_file)
            tups = [x for x, i in zip(tups, indices) if i not in ans]
            indices = [i for i in indices if i not in ans]

            if len(indices):
                new_results = track_progress_rich(
                    MathVista_auxeval,
                    tups,
                    nproc=nproc,
                    chunksize=nproc,
                    keys=indices,
                    save=tmp_file,
                )
                ans = load(tmp_file)
                for k, v in zip(indices, new_results):
                    assert k in ans
                    assert ans[k]['log'] == v['log'] and ans[k]['res'] == v[
                        'res']

            data['res'] = [ans[idx]['res'] for idx in data['index']]
            data['log'] = [ans[idx]['log'] for idx in data['index']]
            dump(data, storage)

        score = MathVista_acc(storage)
        score_pth = storage.replace('.xlsx', '_score.csv')
        dump(score, score_pth)
        return score

    # It returns a DataFrame
    @classmethod
    def evaluate_verifier(self, eval_file, **judge_kwargs):
        data = load(eval_file)
        if 'verifier_score' not in data.columns:
            from .utils.verifier import Verifier
            verifier = Verifier(use_vllm=judge_kwargs.get('use_vllm', False))

            verifier_scores = []
            verifier_matches = []
            for idx, row in tqdm(data.iterrows(), total=len(data), desc="Verifier Evaluation Progress"):
                question_text = row['question'] if 'question' in row else ""
                prediction_text = row['prediction'] if 'prediction' in row else ""
                answer_text = row['answer'] if 'answer' in row else ""

                score = verifier.evaluate(question_text, prediction_text, answer_text)
                verifier_scores.append(score)
                verifier_matches.append(1.0 if score else 0.0)

            data['verifier_score'] = verifier_scores
            data['verifier_match'] = verifier_matches

            detailed_result_file = eval_file.replace('.xlsx', '_detailed_results.xlsx')
            dump(data, detailed_result_file)

        def MathVista_acc_verifier(result_file):
            from collections import defaultdict
            data = load(result_file)
            tot = defaultdict(lambda: 0)
            hit = defaultdict(lambda: 0)
            lt = len(data)
            skill_list = []
            for i in range(lt):
                item = data.iloc[i]
                cate = item['task']
                tot['Overall'] += 1
                try:
                    skills = eval(item['skills'])
                except SyntaxError:
                    skills = [item['skills']]
                for skill in skills:
                    if skill not in skill_list:
                        skill_list.append(skill)
                    tot[skill] += 1
                tot[cate] += 1
                if item['verifier_score'] is True:
                    hit['Overall'] += 1
                    hit[cate] += 1
                    for skill in skills:
                        hit[skill] += 1

            res = defaultdict(list)
            for k in tot.keys():
                res['Task&Skill'].append(k)
                res['tot'].append(tot[k])
                res['hit'].append(hit[k])
                res['acc'].append(hit[k] / tot[k] * 100)
            res = pd.DataFrame(res)
            return res

        score = MathVista_acc_verifier(detailed_result_file)
        score_pth = eval_file.replace('.xlsx', '_score.csv')
        dump(score, score_pth)
        return score


class MathVerse(ImageBaseDataset):
    TYPE = 'VQA'
    DATASET_URL = {
        'MathVerse_MINI':
        'http://opencompass.openxlab.space/utils/benchmarks/MathVerse/MathVerse_MINIV.tsv',  # noqa
        'MathVerse_MINI_Vision_Only':
        'http://opencompass.openxlab.space/utils/benchmarks/MathVerse/MathVerse_MINIVOnly.tsv',  # noqa
        'MathVerse_MINI_Vision_Only_cot':
        'http://opencompass.openxlab.space/utils/benchmarks/MathVerse/MathVerse_MINIVOnly.tsv',  # noqa
        'MathVerse_MINI_Vision_Dominant':
        'http://opencompass.openxlab.space/utils/benchmarks/MathVerse/MathVerse_MINIVDom.tsv',  # noqa
        'MathVerse_MINI_Vision_Intensive':
        'http://opencompass.openxlab.space/utils/benchmarks/MathVerse/MathVerse_MINIVInt.tsv',  # noqa
        'MathVerse_MINI_Text_Lite':
        'http://opencompass.openxlab.space/utils/benchmarks/MathVerse/MathVerse_MINITLite.tsv',  # noqa
        'MathVerse_MINI_Text_Dominant':
        'http://opencompass.openxlab.space/utils/benchmarks/MathVerse/MathVerse_MINITDom.tsv',  # noqa
    }
    DATASET_MD5 = {
        'MathVerse_MINI': '5017caca32b7fa110c350a1bea861b65',
        'MathVerse_MINI_Vision_Only': '68a11d4680014ac881fa37adeadea3a4',
        'MathVerse_MINI_Vision_Only_cot': '68a11d4680014ac881fa37adeadea3a4',
        'MathVerse_MINI_Vision_Dominant': 'b8fb63852d261ab2aaefba29cc2414d3',
        'MathVerse_MINI_Vision_Intensive': '01cbd35be202bb0c4873a4186a63bc19',
        'MathVerse_MINI_Text_Lite': '19e4b13bdd30b89a03b2e358bcfefa04',
        'MathVerse_MINI_Text_Dominant': '4f5cd2fa6630ea00bb11d6fde1f6fe6a',
    }

    # Given one data record, return the built prompt (a multi-modal message), can override
    def build_prompt(self, line):
        if isinstance(line, int):
            line = self.data.iloc[line]

        if self.meta_only:
            tgt_path = toliststr(line['image_path'])
        else:
            tgt_path = self.dump_image(line)
        if 'cot' in self.dataset_name:
            question = line['query_cot']
        else:
            question = line['question']

        msgs = []
        if isinstance(tgt_path, list):
            msgs.extend([dict(type='image', value=p) for p in tgt_path])
        else:
            msgs = [dict(type='image', value=tgt_path)]
        msgs.append(dict(type='text', value=question))
        return msgs

    # It returns a DataFrame
    @classmethod
    def evaluate(self, eval_file, **judge_kwargs):
        from .utils.mathverse import MathVerse_auxeval_extract, MathVerse_auxeval_score, MathVerse_acc

        model = judge_kwargs['model']
        suffix = eval_file.split('.')[-1]
        storage_extract = eval_file.replace(f'.{suffix}', f'_{model}_extract.xlsx')
        tmp_file_extract = eval_file.replace(f'.{suffix}', f'_{model}_extract.pkl')
        storage_score = eval_file.replace(f'.{suffix}', f'_{model}_score.xlsx')
        tmp_file_score = eval_file.replace(f'.{suffix}', f'_{model}_score.pkl')
        nproc = judge_kwargs.pop('nproc', 4)
        # stage1: extract the answer
        if not osp.exists(storage_extract):
            data = load(eval_file)
            model = build_judge(max_tokens=128, **judge_kwargs)
            assert model.working(), 'MathVerse evaluation requires a working OPENAI API\n' + DEBUG_MESSAGE
            lt = len(data)
            lines = [data.iloc[i] for i in range(lt)]
            tups = [(model, line) for line in lines]
            indices = [line['index'] for line in lines]

            ans = {}
            if osp.exists(tmp_file_extract):
                ans = load(tmp_file_extract)
            tups = [x for x, i in zip(tups, indices) if i not in ans]
            indices = [i for i in indices if i not in ans]

            if len(indices):
                new_results = track_progress_rich(
                    MathVerse_auxeval_extract,
                    tups,
                    nproc=nproc,
                    chunksize=nproc,
                    keys=indices,
                    save=tmp_file_extract,
                )
                ans = load(tmp_file_extract)
                for k, v in zip(indices, new_results):
                    assert k in ans
                    assert ans[k]['log_extract'] == v['log_extract'] and ans[
                        k]['extract'] == v['extract']

            data['extract'] = [ans[idx]['extract'] for idx in data['index']]
            data['log_extract'] = [
                ans[idx]['log_extract'] for idx in data['index']
            ]
            dump(data, storage_extract)

        # stage2: score the answer
        if not osp.exists(storage_score):
            data = load(storage_extract)
            model = build_judge(max_tokens=128, **judge_kwargs)
            assert model.working(), 'MathVerse evaluation requires a working OPENAI API\n' + DEBUG_MESSAGE
            lt = len(data)
            lines = [data.iloc[i] for i in range(lt)]
            tups = [(model, line) for line in lines]
            indices = [line['index'] for line in lines]

            ans = {}
            if osp.exists(tmp_file_score):
                ans = load(tmp_file_score)
            tups = [x for x, i in zip(tups, indices) if i not in ans]
            indices = [i for i in indices if i not in ans]

            if len(indices):
                new_results = track_progress_rich(
                    MathVerse_auxeval_score,
                    tups,
                    nproc=nproc,
                    chunksize=nproc,
                    keys=indices,
                    save=tmp_file_score,
                )
                ans = load(tmp_file_score)
                for k, v in zip(indices, new_results):
                    assert k in ans
                    assert ans[k]['log_score'] == v['log_score'] and ans[k][
                        'score'] == v['score']

            data['score'] = [ans[idx]['score'] for idx in data['index']]
            data['log_score'] = [
                ans[idx]['log_score'] for idx in data['index']
            ]
            dump(data, storage_score)

        score = MathVerse_acc(storage_score)
        score_pth = storage_score.replace('.xlsx', '.csv')
        dump(score, score_pth)
        return score


class MathVision(ImageBaseDataset):
    TYPE = 'VQA'
    DATASET_URL = {
        'MathVision':
        'https://opencompass.openxlab.space/utils/VLMEval/MathVision.tsv',
        'MathVision_third':
        'https://opencompass.openxlab.space/utils/VLMEval/MathVision_third.tsv',
        'MathVision_MINI':
        'https://opencompass.openxlab.space/utils/VLMEval/MathVision_MINI.tsv'
    }
    DATASET_MD5 = {
        'MathVision': '93f6de14f7916e598aa1b7165589831e',
        "MathVision_third" : '8598351436e7b1c802a827da5bc79997',
        'MathVision_MINI': '060fe4fa5d868987ce179307bd5f8a33'
    }

    def evaluate(self, eval_file, **judge_kwargs):
        if judge_kwargs.get('use_verifier', False):
            return self.evaluate_verifier(eval_file, **judge_kwargs)
        else:
            return self.evaluate_heuristic(eval_file, **judge_kwargs)

    def evaluate_heuristic(self, eval_file, **judge_kwargs):
        from .utils.mathv import MATH_V_auxeval, MATH_V_acc

        if 'model' in judge_kwargs:
            model = judge_kwargs['model']
        else:
            model = os.path.basename(os.environ.get('LOCAL_LLM'))
        suffix = eval_file.split('.')[-1]
        storage = eval_file.replace(f'.{suffix}', f'_{model}.xlsx')
        tmp_file = eval_file.replace(f'.{suffix}', f'_{model}.pkl')
        nproc = judge_kwargs.pop('nproc', 4)

        if not osp.exists(storage):
            data = load(eval_file)
            model = build_judge(max_tokens=128, **judge_kwargs)
            assert model.working(), 'MATH-Vision evaluation requires a working OPENAI API\n' + DEBUG_MESSAGE
            lt = len(data)
            lines = [data.iloc[i] for i in range(lt)]
            tups = [(model, line) for line in lines]
            indices = [line['index'] for line in lines]

            ans = {}
            if osp.exists(tmp_file):
                ans = load(tmp_file)
            tups = [x for x, i in zip(tups, indices) if i not in ans]
            indices = [i for i in indices if i not in ans]

            if len(indices):
                new_results = track_progress_rich(
                    MATH_V_auxeval,
                    tups,
                    nproc=nproc,
                    chunksize=nproc,
                    keys=indices,
                    save=tmp_file,
                )
                ans = load(tmp_file)
                for k, v in zip(indices, new_results):
                    assert k in ans
                    assert ans[k]['log'] == v['log'] and ans[k]['res'] == v[
                        'res']

            data['res'] = [ans[idx]['res'] for idx in data['index']]
            data['log'] = [ans[idx]['log'] for idx in data['index']]
            dump(data, storage)

        score = MATH_V_acc(storage)
        score_pth = storage.replace('.xlsx', '_score.csv')
        dump(score, score_pth)
        return score
    
    # Given one data record, return the built prompt (a multi-modal message), can override
    def build_prompt(self, line):
        if isinstance(line, int):
            line = self.data.iloc[line]

        if self.meta_only:
            tgt_path = toliststr(line['image_path'])
        else:
            tgt_path = self.dump_image(line)
        
        question = line['question']

        msgs = []
        hint = """\nPlease solve the problem step by step and put your answer in one "\boxed{}". If it is amultiple choice question, only one letter ("\boxed{A}", "\boxed{B}", "\boxed{C}","\boxed{D}", or "\boxed{E}") is allowed in the "\boxed{}". For example, do NOT output"\boxed{42}" for a multiple choice question."""
        if isinstance(tgt_path, list):
            msgs.extend([dict(type='image', value=p) for p in tgt_path])
        else:
            msgs = [dict(type='image', value=tgt_path)]
        msgs.append(dict(type='text', value=question + hint))
        return msgs

    # It returns a DataFrame
    @classmethod
    def evaluate_verifier(self, eval_file, **judge_kwargs):
        # Add verifier evaluation for MathVision
        data = load(eval_file)
        if 'verifier_score' not in data.columns:
            from .utils.verifier import Verifier
            verifier = Verifier(use_vllm=judge_kwargs.get('use_vllm', False))

            verifier_scores = []
            verifier_matches = []
            for idx, row in tqdm(data.iterrows(), total=len(data), desc="Verifier Evaluation Progress"):
                question_text = row['question'] if 'question' in row else ""
                prediction_text = row['prediction'] if 'prediction' in row else ""
                answer_text = row['answer'] if 'answer' in row else ""

                score = verifier.evaluate(question_text, prediction_text, answer_text)
                verifier_scores.append(score)
                verifier_matches.append(1.0 if score else 0.0)

            data['verifier_score'] = verifier_scores
            data['verifier_match'] = verifier_matches

            detailed_result_file = eval_file.replace('.xlsx', '_detailed_results.xlsx')
            dump(data, detailed_result_file)

        else:
            detailed_result_file = eval_file.replace('.xlsx', '_detailed_results.xlsx')
            if not osp.exists(detailed_result_file):
                dump(data, detailed_result_file)

        def MathVision_acc_verifier(result_file):
            from collections import defaultdict
            data = load(result_file)
            tot = defaultdict(lambda: 0)
            hit = defaultdict(lambda: 0)
            lt = len(data)

            for i in range(lt):
                item = data.iloc[i]
                cate = item['category'] if 'category' in item else 'Overall'
                tot['Overall'] += 1
                tot[cate] += 1

                if item['verifier_score'] is True:
                    hit['Overall'] += 1
                    hit[cate] += 1

            res = defaultdict(list)
            for k in tot.keys():
                res['Subject'].append(k)
                res['tot'].append(tot[k])
                res['hit'].append(hit[k])
                res['acc'].append(hit[k] / tot[k] * 100)
            res = pd.DataFrame(res).sort_values('Subject', ignore_index=True)
            return res

        score = MathVision_acc_verifier(detailed_result_file)
        score_pth = eval_file.replace('.xlsx', '_score.csv')
        dump(score, score_pth)
        return score


class Physics_yale(ImageBaseDataset):
    TYPE = 'VQA'
    DATASET_URL = {
        'atomic_dataset':
        'http://opencompass.openxlab.space/utils/benchmarks/physics/atomic_dataset.tsv',
        'electro_dataset':
        'http://opencompass.openxlab.space/utils/benchmarks/physics/electro_dataset.tsv',
        'mechanics_dataset':
        'http://opencompass.openxlab.space/utils/benchmarks/physics/mechanics_dataset.tsv',
        'optics_dataset':
        'http://opencompass.openxlab.space/utils/benchmarks/physics/optics_dataset.tsv',
        'quantum_dataset':
        'http://opencompass.openxlab.space/utils/benchmarks/physics/quantum_dataset.tsv',
        'statistics_dataset':
        'http://opencompass.openxlab.space/utils/benchmarks/physics/statistics_dataset.tsv',
        'Physics_blankim': 'http://opencompass.openxlab.space/utils/benchmarks/physics/Physics_blankim.tsv',
        'Physics': 'http://opencompass.openxlab.space/utils/benchmarks/physics/Physics.tsv'
    }
    DATASET_MD5 = {
        'atomic_dataset': 'b927fae6bcc6163b0bd89041e4421c70',
        'electro_dataset': '66db62cdbc468bb003e6d09592b94b59',
        'mechanics_dataset': '11f287a18ccc6227bea15fa89f24de67',
        'optics_dataset': '39ab9028ae4a33c06f78ce8618668172',
        'quantum_dataset': 'd2610f9938ad1e848259ccbcd5ac3acf',
        'statistics_dataset': '78242aa2431a477782b5b3de1c18d633',
        'Physics_blankim': 'b4136f27f09339698f636111c07824e9',
        'Physics': '528d66b7365f9d4db2b58fdeadeade71'
    }

    def __init__(self, dataset='Physics', skip_noimg=False):
        ROOT = LMUDataRoot()
        # You can override this variable to save image files to a different directory
        self.dataset_name = dataset
        self.img_root = osp.join(ROOT, 'images', 'Physics')

        data = self.load_data(dataset)
        self.skip_noimg = skip_noimg
        data['index'] = [str(x) for x in data['index']]
        self.meta_only = False
        if np.all([istype(x, int) for x in data['index']]):
            data['index'] = [int(x) for x in data['index']]
        self.data = data
        self.post_build(dataset)

    def build_prompt(self, line):
        if isinstance(line, int):
            line = self.data.iloc[line]

        if pd.isna(line['image']):
            tgt_path = None
        else:
            if self.meta_only:
                tgt_path = toliststr(line['image'])
            else:
                tgt_path = self.dump_image(line)

        instruction = (
            "You are a physics expert assistant. Solve the following question step-by-step.\n\n"
            "At the VERY END of your answer, output ONLY the FINAL ANSWER in this format:\n\n"
            "\\[\n\\boxed{your_final_answer_here}\n\\]\n\n"
            " You MUST put the final answer in the \\boxed{} environment.\n"
            " This applies even if the answer is a text explanation like \"The singlet state is lower in energy.\"\n"
            "Do NOT include multiple boxes.\n"
            "Do NOT include \\boxed anywhere else in your reasoning.\n"
            " The box must appear on the last line of the response.\n\n"
            "WARNING: DO NOT forget to include \\boxed{} with the final answer. Responses without it will be considered INVALID.\n\n"  # noqa: E501
            "Example:\n"
            "Question: What is the energy difference between n=2 and n=1 in hydrogen?\n"
            "Answer: The energy levels are E_n = -13.6 / n² (in eV).\n"
            "E_2 = -13.6 / 4 = -3.4 eV\n"
            "E_1 = -13.6 eV\n"
            "ΔE = 13.6 - 3.4 = 10.2 eV\n"
            "\\[\n\\boxed{10.2\\ \\text{eV}}\n\\]\n\n"
            f"Question: {line['question']}\nAnswer:")

        msgs = []
        if tgt_path is not None:
            if isinstance(tgt_path, list):
                msgs.extend([{"type": "image", "value": p} for p in tgt_path])
            else:
                msgs.append({"type": "image", "value": tgt_path})

        msgs.append({"type": "text", "value": instruction})

        return msgs

    @classmethod
    def evaluate(self, eval_file, **judge_kwargs):
        from .utils.physic import PHYSIC_acc, PHYSIC_auxeval

        if 'LOCAL_LLM' in os.environ:
            model = os.path.basename(os.environ.get('LOCAL_LLM'))
            print(f'Using local model as judge model for PHYSICS: {model}')
        else:
            model = judge_kwargs.setdefault('model', 'gpt-4o-mini')
        suffix = eval_file.split('.')[-1]
        storage = eval_file.replace(f'.{suffix}', f'_{model}.xlsx')
        tmp_file = eval_file.replace(f'.{suffix}', f'_{model}.pkl')
        nproc = judge_kwargs.pop('nproc', 4)

        if not osp.exists(storage):
            data = load(eval_file)
            judge_kwargs['max_tokens'] = 4096
            model = build_judge(**judge_kwargs)
            assert model.working(), 'Physics_yale evaluation requires a working OPENAI API\n' + DEBUG_MESSAGE

            lt = len(data)
            lines = [data.iloc[i] for i in range(lt)]
            tups = [(model, line) for line in lines]
            indices = [line['index'] for line in lines]

            ans = {}
            if osp.exists(tmp_file):
                ans = load(tmp_file)
            tups = [x for x, i in zip(tups, indices) if i not in ans]
            indices = [i for i in indices if i not in ans]

            if len(indices):
                new_results = track_progress_rich(
                    PHYSIC_auxeval,
                    tups,
                    nproc=nproc,
                    chunksize=nproc,
                    keys=indices,
                    save=tmp_file,
                )
                ans = load(tmp_file)
                for k, v in zip(indices, new_results):
                    assert k in ans
                    assert ans[k]['log'] == v['log'] and ans[k]['res'] == v[
                        'res']

            data['res'] = [ans[idx]['res'] for idx in data['index']]
            data['log'] = [ans[idx]['log'] for idx in data['index']]
            dump(data, storage)

        score = PHYSIC_acc(storage)
        score_pth = storage.replace('.xlsx', '_score.csv')
        dump(score, score_pth)
        return score


class OlympiadBench(ImageBaseDataset):
    TYPE = 'VQA_ex_prompt'
    DATASET_URL = {
        'OlympiadBench':
        'https://opencompass.openxlab.space/utils/VLMEval/OlympiadBench.tsv',
        'OlympiadBench_EN':
        'https://opencompass.openxlab.space/utils/VLMEval/OlympiadBench_EN.tsv',
        'OlympiadBench_CN':
        'https://opencompass.openxlab.space/utils/VLMEval/OlympiadBench_CN.tsv'
    }
    DATASET_MD5 = {
        'OlympiadBench': '9735ae0f0299eae1e7d07f5a7feab914',
        'OlympiadBench_EN': '5c68e100d394351fc7049f29d4d4efed',
        'OlympiadBench_CN': 'ea01b16788955702c79650c701e5b623'
    }

    def dump_image(self, line):
        os.makedirs(self.img_root, exist_ok=True)

        tgt_path_z = []
        if isinstance(line['image'], list):
            for i in range(len(line['image'])):
                tgt_path = osp.join(self.img_root,
                                    f"{line['index']}--{i + 1}.jpg")
                if not read_ok(tgt_path):
                    decode_base64_to_image_file(line['image'][i], tgt_path)
                tgt_path_z.append(tgt_path)
        else:
            tgt_path = osp.join(self.img_root, f"{line['index']}.jpg")
            if not read_ok(tgt_path):
                decode_base64_to_image_file(line['image'], tgt_path)
            tgt_path_z.append(tgt_path)
        return tgt_path_z

    def build_prompt(self, line):

        from .utils.olympiadbench import get_answer_type_text, make_input

        self.is_chinese = 'zh' in line['source']
        self.is_math = 'maths' in line['source']
        self.is_theorem_proving = 'TP' in line['source']

        if self.is_chinese:
            subject_content = '数学' if self.is_math else '物理'
            if self.is_theorem_proving:
                prompt = (
                    f"以下是中国{subject_content}竞赛中的证明题。请根据题目的要求，运用逻辑推理及常用定理证明题目中的命题。"
                    "证明过程中使用的变量和公式请使用LaTeX格式表示。")
            else:
                answer_type_text = get_answer_type_text(
                    line['answer_type'],
                    is_chinese=True,
                    multiple_answer=line['is_multiple_answer'])
                if line['is_multiple_answer']:
                    multiple_answer_text = '\\boxed{用英文逗号连接的多个答案}'
                else:
                    multiple_answer_text = '\\boxed{答案}'
                unit_text = ''
                if line['unit']:
                    multiple_answer_text += '(单位)'
                    unit_text = '，注意答案的单位不要放在\\boxed{}中'
                prompt = (
                    f'以下是中国{subject_content}竞赛中的解答题{answer_type_text}。请根据题目的要求和所提供的信息计算得出答案。'
                    f'解答过程和结果中使用的变量和公式请使用LaTeX格式表示。请在最后以"所以最终答案是{multiple_answer_text}。"'
                    f'显式给出结果{unit_text}。')
        else:
            subject_content = 'Math' if self.is_math else 'Physics'
            if self.is_theorem_proving:
                prompt = (
                    f'The following is a theorem proving problem from an International {subject_content} competition. '
                    'Please use logical reasoning and common theorems to prove the proposition in the problem '
                    'according to the given requirements. '
                    'Please use LaTeX format to represent the variables and formulas used in the proof.'
                )
            else:
                if line['is_multiple_answer']:
                    multiple_answer_text = '\\boxed{multiple answers connected with commas}'
                else:
                    multiple_answer_text = '\\boxed{answer}'
                unit_text = ''
                if line['unit']:
                    multiple_answer_text += '(unit)'
                    unit_text = ', note that the unit of the answer should not be included in \\boxed{}'
                answer_type_text = get_answer_type_text(
                    line['answer_type'],
                    is_chinese=False,
                    multiple_answer=line['is_multiple_answer'])
                prompt = (
                    f'The following is an open-ended problem from an International {subject_content} competition. '
                    f'{answer_type_text}Please calculate the answer according to the given requirements and '
                    'the information provided. Please use LaTeX format to represent the variables and formulas '
                    'used in the solution process and results. Please end your solution with "So the final answer '
                    f'is {multiple_answer_text}." and give the result explicitly{unit_text}.'
                )

        if self.is_math:
            input = make_input(prompt, line['question'])
        else:
            if 'context' in line.keys() and str(
                    line['context']) != 'nan':  # cannot be null
                input = make_input(prompt,
                                   line['context'] + '\n' + line['question'])
            else:
                input = make_input(prompt, line['question'])

        ret = [dict(type='text', value=input)]
        tgt_path = self.dump_image(line)

        ret.extend([dict(type='image', value=s) for s in tgt_path])

        return ret

    @classmethod
    def evaluate(self, eval_file, **judge_kwargs):
        from .utils.olympiadbench import MathJudger, extract_answer
        judger = MathJudger()

        suffix = eval_file.split('.')[-1]
        name_str1 = 'judge'
        name_str2 = 'score'
        result_file = eval_file.replace(f'.{suffix}',
                                        f'_{name_str1}_result.xlsx')
        score_file = eval_file.replace(f'.{suffix}',
                                       f'_{name_str2}_result.csv')

        if not osp.exists(result_file):
            data = load(eval_file)
            scorez = []

            for i in tqdm(data.iterrows()):
                line = i[1]
                model_answer = line['prediction']
                is_chinese = 'zh' in line['source']
                model_answer = extract_answer(is_chinese,
                                              model_answer,
                                              is_deepseek=False)
                answer_type = line['answer_type']

                final_answer = line['final_answer'][2:-2]

                if str(answer_type) != 'nan' and 'Tuple' in answer_type:
                    judge_result = judger.judge(model_answer, final_answer)
                else:
                    if str(line['error']) != 'nan':
                        if ',' in line['error']:
                            precisions = line['error'].split(',')
                            precisions = [
                                float(p) if p else 1e-8 for p in precisions
                            ]
                            judge_result = judger.judge(
                                model_answer, final_answer, precisions)
                        else:
                            precision = float(line['error'])
                            judge_result = judger.judge(
                                model_answer, final_answer, precision)
                    else:
                        judge_result = judger.judge(model_answer, final_answer)
                scorez.append(judge_result)

            data['score'] = scorez
            dump(data, result_file)

        judge_file = load(result_file)

        if not osp.exists(score_file):
            name_list = [
                'OE_MM_maths_en_COMP', 'OE_MM_maths_zh_CEE',
                'OE_MM_maths_zh_COMP', 'OE_MM_physics_en_COMP',
                'OE_MM_physics_zh_CEE', 'OE_TO_maths_en_COMP',
                'OE_TO_maths_zh_CEE', 'OE_TO_maths_zh_COMP',
                'OE_TO_physics_en_COMP', 'OE_TO_physics_zh_CEE'
            ]

            sample_list = [[] for _ in range(len(name_list))]
            for i in judge_file.iterrows():
                line = i[1]
                for j in range(len(name_list)):
                    if line['source'] == name_list[j]:
                        sample_list[j].append(line['score'])

            acc_dict = {}
            correct_list = []

            # fine-grained
            for i in range(len(name_list)):
                correct_num = 0
                for j in sample_list[i]:
                    if j:
                        correct_num += 1
                correct_list.append(correct_num)
                acc = 100 * correct_num / len(sample_list[i])
                acc_dict[name_list[i]] = [acc]

            # 4 grained
            labela = ['zh', 'en']
            labelb = ['maths', 'physics']

            grain_list = [[x, y] for x in labela for y in labelb]
            for j in grain_list:
                dict_name = j[0] + "_" + j[1]
                correct_num = 0
                full_num = 0
                for i in range(len(name_list)):
                    if all(k in name_list[i] for k in j):
                        correct_num += correct_list[i]
                        full_num += len(sample_list[i])
                acc = 100 * correct_num / full_num
                acc_dict[dict_name] = [acc]

            # 2 grained
            grain_list = ['maths', 'physics']
            for j in grain_list:
                dict_name = j
                correct_num = 0
                full_num = 0
                for i in range(len(name_list)):
                    if j in name_list[i]:
                        correct_num += correct_list[i]
                        full_num += len(sample_list[i])
                acc = 100 * correct_num / full_num
                acc_dict[dict_name] = [acc]

            # AVG
            correct_num = sum(correct_list)
            acc = 100 * correct_num / len(judge_file)
            acc_dict['AVG'] = [acc]

            acc_pd = pd.DataFrame(acc_dict)
            acc_pd.to_csv(score_file, index=False, encoding='gbk')

        accdz = pd.read_csv(score_file)
        return accdz


class SeePhys(ImageBaseDataset):
    TYPE = 'VQA'
    DATASET_URL = {
        'SeePhys':
        'https://huggingface.co/datasets/SeePhys/SeePhys/resolve/main/data_vlmevalkit/SeePhys_total.tsv',
        'SeePhys_vo':
        'https://huggingface.co/datasets/SeePhys/SeePhys/resolve/main/data_vlmevalkit/SeePhys_total_vo.tsv',
    }
    DATASET_MD5 = {
        'SeePhys': 'c19612ca99cc8c1351b6c3aa556d25b8',
        'SeePhys_vo': '542b4e78cbe6b34b247bdbc8aaddeb19',
    }
    # Text Vision is the default setting for SeePhys DATASET
    # Vision Only: Use SeePhys_vo DATASET
    # Text Caption: Add 'export USE_CAPTION=1' and 'export USE_IMAGE=0' before running the script
    # Text Only: Add 'export USE_IMAGE=0' before running the script

    def build_prompt(self, line):
        if isinstance(line, int):
            line = self.data.iloc[line]

        if self.meta_only:
            tgt_path = toliststr(line['image_path'])
        else:
            tgt_path = self.dump_image(line)

        question = "" if str(line['question']) == 'nan' else line['question']

        if os.environ.get('USE_CAPTION', '0') == '1':
            question += line['caption']

        if os.environ.get('USE_SEARCH', '0') == '1':
            if line['language'] == 'English':
                question += "\nPlease search the Internet to answer the above question. First output your thinking process in <think> </think> tags and then output the final answer in <answer> </answer> tags."  # noqa: E501
            else:
                question += "\n请在互联网上搜索以回答上述问题。首先在<think></think>标签中输出你的思维过程，然后在<answer></answer>标签中输入最终答案。"  # noqa: E501
        elif os.environ.get('USE_COT_PROMPT', '1') == '1':
            if line['language'] == 'English':
                question += "\nPlease answer this question with reasoning. First output your reasoning process in <think> </think> tags and then output the final answer in <answer> </answer> tags."  # noqa: E501
            else:
                question += "\n请用推理来回答这个问题。首先在<think></think>标签中输出推理过程，然后在<answer></answer>标签中输入最终答案。"  # noqa: E501
        else:
            if line['language'] == 'English':
                question += "\nAnswer this question directly with numbers, formulas, or phrases"
            else:
                question += "\n请直接用数字、公式或短语回答这个问题。"
        try:
            if line['sig_figs']:
                sf = str(int(line['sig_figs']))
                if line['language'] == 'English':
                    question += f"The final answer should retain {sf} significant figures."
                else:
                    question += f"最终答案应保留{sf}位有效数字。"
        except Exception:
            pass
        msgs = []
        if os.environ.get('USE_IMAGE', '1') == '1':
            if isinstance(tgt_path, list):
                msgs.extend([dict(type='image', value=p) for p in tgt_path])
            else:
                msgs = [dict(type='image', value=tgt_path)]
        msgs.append(dict(type='text', value=question))
        return msgs

    @classmethod
    def evaluate(self, eval_file, **judge_kwargs):
        from .utils.seephys import extract, eval_acc

        model = judge_kwargs.pop('model', 'deepseek')
        suffix = eval_file.split('.')[-1]
        storage = eval_file.replace(f'.{suffix}', f'_{model}.xlsx')
        tmp_file = eval_file.replace(f'.{suffix}', f'_{model}.pkl')
        nproc = judge_kwargs.pop('nproc', 4)
        if not osp.exists(storage):
            data = load(eval_file)
            model = build_judge(model=model, max_tokens=1024, **judge_kwargs)
            assert model.working(), ('SeePhys evaluation requires a working OPENAI API\n' + DEBUG_MESSAGE)
            lt = len(data)
            lines = [data.iloc[i] for i in range(lt)]
            tups = [(model, line) for line in lines]
            indices = [line['index'] for line in lines]
            ans = {}
            if osp.exists(tmp_file):
                ans = load(tmp_file)
            tups = [x for x, i in zip(tups, indices) if i not in ans]
            indices = [i for i in indices if i not in ans]

            if len(indices):
                new_results = track_progress_rich(
                    extract,
                    tups,
                    nproc=nproc,
                    chunksize=nproc,
                    keys=indices,
                    save=tmp_file,
                )
                ans = load(tmp_file)
                for k, v in zip(indices, new_results):
                    assert k in ans
                    assert ans[k]['log'] == v['log'] and ans[k]['extract'] == v['extract'] and ans[k]['score'] == v[
                        'score']

            data['extract'] = [ans[idx]['extract'] for idx in data['index']]
            data['log'] = [ans[idx]['log'] for idx in data['index']]
            data['score'] = [ans[idx]['score'] for idx in data['index']]

            dump(data, storage)

        score = eval_acc(storage)
        score_pth = storage.replace('.xlsx', '_score.json')
        dump(score, score_pth)
        return score


class LogicVista(ImageBaseDataset):
    TYPE = 'VQA'
    DATASET_URL = {
        'LogicVista':
        'https://opencompass.openxlab.space/utils/VLMEval/LogicVista.tsv'
    }
    DATASET_MD5 = {'LogicVista': '41c5d33adf33765c399e0e6ae588c061'}

    def evaluate(self, eval_file, **judge_kwargs):
        from .utils.logicvista import LogicVista_auxeval, evaluate_logicvista

        # model = judge_kwargs['model']
        model = judge_kwargs.get('model', 'exact_matching')
        assert model in [
            'exact_matching', 'gpt-4-0125', 'gpt-4-turbo', 'gpt-4o-mini'
        ], model
        name_str_map = {
            'gpt-4-0125': 'gpt4',
            'gpt-4-turbo': 'gpt4-turbo',
            'gpt-4o-mini': 'gpt4o-mini'
        }
        name_str = name_str_map[model] if model in name_str_map else model

        if model == 'exact_matching':
            model = None
        elif gpt_key_set():
            model = build_judge(**judge_kwargs)
            if not model.working():
                warnings.warn(
                    'OPENAI API is not working properly, will use exact matching for evaluation'
                )
                warnings.warn(DEBUG_MESSAGE)
                model = None
        else:
            warnings.warn(
                'OPENAI_API_KEY is not set properly, will use exact matching for evaluation'
            )
            model = None

        suffix = eval_file.split('.')[-1]
        storage = eval_file.replace(f'.{suffix}', f'_{name_str}.xlsx')
        tmp_file = eval_file.replace(f'.{suffix}', f'_{name_str}.pkl')
        nproc = judge_kwargs.pop('nproc', 4)

        if not osp.exists(storage) and model is not None:
            data = load(eval_file)
            model = build_judge(max_tokens=128, **judge_kwargs)
            assert model.working(), 'LogicVista evaluation requires a working OPENAI API\n' + DEBUG_MESSAGE
            lt = len(data)
            lines = [data.iloc[i] for i in range(lt)]
            tups = [(model, line) for line in lines]
            indices = [line['index'] for line in lines]

            ans = {}
            if osp.exists(tmp_file):
                ans = load(tmp_file)
            tups = [x for x, i in zip(tups, indices) if i not in ans]
            indices = [i for i in indices if i not in ans]

            if len(indices):
                new_results = track_progress_rich(
                    LogicVista_auxeval,
                    tups,
                    nproc=nproc,
                    chunksize=nproc,
                    keys=indices,
                    save=tmp_file,
                )
                ans = load(tmp_file)
                for k, v in zip(indices, new_results):
                    assert k in ans
                    assert ans[k]['log'] == v['log'] and ans[k]['res'] == v[
                        'res'] and ans[k]['hit'] == v['hit']

            data['res'] = [ans[idx]['res'] for idx in data['index']]
            data['log'] = [ans[idx]['log'] for idx in data['index']]
            data['hit'] = [ans[idx]['hit'] for idx in data['index']]

            dump(data, storage)
        if osp.exists(storage):
            accuracy_scores = evaluate_logicvista(storage)
            score_pth = storage.replace('.xlsx', '_score.csv')
            dump(accuracy_scores, score_pth)

            return accuracy_scores


class MME_CoT(ImageBaseDataset):
    TYPE = 'VQA'
    DATASET_URL = {
        'MME_CoT_TEST':
        'https://huggingface.co/datasets/CaraJ/MME-CoT_VLMEvalKit/resolve/main/MME-CoT.tsv'  # noqa
    }
    DATASET_MD5 = {
        'MME_CoT_TEST': 'a612dee0f2d702e01fe50267201302e0',
    }

    def split_MME_CoT(self, msgs):
        text, images = None, []

        # Separate images and text from msgs
        for s in msgs:
            if s['type'] == 'image':
                images.append(s['value'])
            elif s['type'] == 'text':
                assert text is None  # Ensure only one text entry is expected
                text = s['value']

        # Split text by <image> tags
        text_segs = text.split('<image>')

        # Initialize the segments list
        segs = []
        # Iterate through the text segments and images
        for i, seg in enumerate(text_segs):
            # Append the image if this is not the first segment and there are still images left
            if i > 0 and i - 1 < len(images):
                segs.append(dict(type='image', value=images[i - 1]))
            # Append the text segment (if it's non-empty)
            if len(seg.strip()) > 0:
                segs.append(dict(type='text', value=seg))

        return segs

    def dump_image(self, line):
        os.makedirs(self.img_root, exist_ok=True)

        if 'image' in line:
            if isinstance(line['image'], list):
                tgt_path = []
                if 'image_path' in line:
                    image_path_list = line['image_path']
                else:
                    image_path_list = [
                        f"{line['index']}--{i + 1}.jpg"
                        for i in range(len(line['image']))
                    ]
                for img, im_name in zip(line['image'], image_path_list):
                    path = osp.join(self.img_root, im_name)
                    if not read_ok(path):
                        decode_base64_to_image_file(img, path)
                    tgt_path.append(path)
            else:
                tgt_path = osp.join(self.img_root, f"{line['index']}.jpg")
                if not read_ok(tgt_path):
                    decode_base64_to_image_file(line['image'], tgt_path)
                tgt_path = [tgt_path]
        else:
            assert 'image_path' in line
            tgt_path = toliststr(line['image_path'])

        return tgt_path

    def build_prompt(self, line):

        if isinstance(line, int):
            line = self.data.iloc[line]

        tgt_path = self.dump_image(line)

        prompt = line['question']

        options = {
            cand: line[cand]
            for cand in string.ascii_uppercase
            if cand in line and not pd.isna(line[cand])
        }
        prompt = prompt + '\n' + '\n'.join(
            [f'{key}. {item}' for key, item in options.items()])

        # add cot prompt
        if os.environ.get('USE_COT_PROMPT', '1') == '1':
            prompt += "\nPlease generate a step by step answer, include all your intermediate reasoning process, and provide the final answer at the end."  # noqa: E501
        else:
            prompt += "\nPlease directly provide the final answer without any other output."

        msgs = []
        if isinstance(tgt_path, list):
            msgs.extend([dict(type='image', value=p) for p in tgt_path])
        else:
            msgs = [dict(type='image', value=tgt_path)]
        msgs.append(dict(type='text', value=prompt))

        msgs = self.split_MME_CoT(msgs)
        return msgs

    # It returns a DataFrame
    @classmethod
    def evaluate(self, eval_file, **judge_kwargs):
        print(
            "\033[1;31;40m"
            "[MME-CoT Evaluation]: Please refer to the official repository for evaluation: https://github.com/CaraJ7/MME-CoT/tree/main"  # noqa: E501
            "\033[0m")
        dummy_result = dict(dummy_result=0)
        return pd.DataFrame(dummy_result, index=[0])


class LLaVABench(ImageBaseDataset):
    TYPE = 'VQA'
    DATASET_URL = {
        'LLaVABench':
        'https://opencompass.openxlab.space/utils/VLMEval/LLaVABench.tsv'
    }
    DATASET_MD5 = {'LLaVABench': 'd382a093f749a697820d3dadd61c8428'}

    # It returns a DataFrame
    @classmethod
    def evaluate(self, eval_file, **judge_kwargs):
        from .utils.llavabench import (
            build_prompt,
            LLaVABench_atomeval,
            LLaVABench_score,
        )

        suffix = '.' + eval_file.split('.')[-1]
        record_file = eval_file.replace(suffix, '_openai_result' + suffix)
        score_file = eval_file.replace(suffix, '_score.csv')
        nproc = judge_kwargs.pop('nproc', 4)
        system_prompt = 'You are a helpful and precise assistant for checking the quality of the answer.'

        if not osp.exists(record_file):
            data = load(eval_file)
            lines = [data.iloc[i] for i in range(len(data))]
            model = build_judge(temperature=0.2,
                                system_prompt=system_prompt,
                                **judge_kwargs)
            assert model.working(), 'LLaVABench evaluation requires a working OPENAI API\n' + DEBUG_MESSAGE

            prompts = [build_prompt(line) for line in lines]
            tups = [(model, prompt) for prompt in prompts]
            scores = track_progress_rich(LLaVABench_atomeval,
                                         tups,
                                         nproc=nproc,
                                         chunksize=nproc)
            data['gpt4_score'] = [x[0] for x in scores]
            data['score'] = [x[1] for x in scores]
            dump(data, record_file)

        data = load(record_file)
        ret = LLaVABench_score(data).round(1)
        dump(ret, score_file)
        return ret


class VGRPBench(ImageBaseDataset):
    TYPE = 'VQA'

    DATASET_URL = {
        'VGRPBench':
        'https://huggingface.co/datasets/VGRP-Bench/VGRP-Bench/resolve/main/data/vgrpbench_dataset_easy_100_samples.tsv'
    }  # noqa: E501

    @classmethod
    def evaluate(self, eval_file, **judge_kwargs):
        print("VGRPBench evaluation")

        from .utils.vgrpbench.evaluation import (
            build_prompt,
            VGRPBench_atomeval,
            VGRPBench_score,
            VGRPBench_get_system_prompt,
        )

        suffix = '.' + eval_file.split('.')[-1]
        record_file = eval_file.replace(suffix, '_openai_result' + suffix)
        score_file = eval_file.replace(suffix, '_score.csv')

        nproc = judge_kwargs.pop('nproc', 4)

        if not osp.exists(record_file):
            data = load(eval_file)
            lines = [data.iloc[i] for i in range(len(data))]

            system_prompts = [
                VGRPBench_get_system_prompt(line) for line in lines
            ]

            models = [
                build_judge(temperature=0.0,
                            system_prompt=system_prompt,
                            **judge_kwargs) for system_prompt in system_prompts
            ]

            prompts = [build_prompt(line) for line in lines]

            tups = [(model, prompt, line)
                    for model, prompt, line in zip(models, prompts, lines)]

            # Original parallel processing
            scores = track_progress_rich(VGRPBench_atomeval,
                                         tups,
                                         nproc=nproc,
                                         chunksize=nproc)

            data['perception_correct'] = [
                x['perception_correct'] for x in scores
            ]
            data['answer_correct'] = [x['answer_correct'] for x in scores]
            data['number_of_samples'] = [
                x['number_of_samples'] for x in scores
            ]
            dump(data, record_file)

        data = load(record_file)

        ret = VGRPBench_score(data).round(1)
        dump(ret, score_file)

        return ret


class MMVet(ImageBaseDataset):
    TYPE = 'VQA'
    DATASET_URL = {
        'MMVet':
        'https://opencompass.openxlab.space/utils/VLMEval/MMVet.tsv',
        'MMVet_Hard':
        'http://opencompass.openxlab.space/utils/VLMEval/MMVet_Hard.tsv'
    }
    DATASET_MD5 = {
        'MMVet': '748aa6d4aa9d4de798306a63718455e3',
        'MMVet_Hard': '63a598819a936a2e77c410a78a21ff16'
    }

    # It returns a DataFrame
    @classmethod
    def evaluate(self, eval_file, **judge_kwargs):
        from .utils.mmvet import MMVet_auxeval, MMVet_acc

        suffix = eval_file.split('.')[-1]
        model = judge_kwargs['model']
        storage = eval_file.replace(f'.{suffix}', f'_{model}.xlsx')
        tmp_file = eval_file.replace(f'.{suffix}', f'_{model}.pkl')
        nproc = judge_kwargs.pop('nproc', 4)
        if not osp.exists(storage):
            data = load(eval_file)
            model = build_judge(max_tokens=3, **judge_kwargs)
            assert model.working(), 'MMVet evaluation requires a working OPENAI API\n' + DEBUG_MESSAGE

            lt = len(data)
            lines = [data.iloc[i] for i in range(lt)]
            tups = [(model, line) for line in lines]
            indices = [line['index'] for line in lines]

            ans = load(tmp_file) if osp.exists(tmp_file) else {}
            tups = [x for x, i in zip(tups, indices) if i not in ans]
            indices = [i for i in indices if i not in ans]

            if len(indices):
                new_results = track_progress_rich(
                    MMVet_auxeval,
                    tups,
                    nproc=nproc,
                    chunksize=nproc,
                    keys=indices,
                    save=tmp_file,
                )
                ans = load(tmp_file)
                for k, v in zip(indices, new_results):
                    assert k in ans
                    assert ans[k]['log'] == v['log'] and ans[k]['score'] == v[
                        'score']
            data['score'] = [ans[idx]['score'] for idx in data['index']]
            data['log'] = [ans[idx]['log'] for idx in data['index']]
            dump(data, storage)

        score, score_fine = MMVet_acc(storage)
        score_pth = storage.replace('.xlsx', '_score.csv')
        score_fine_pth = storage.replace('.xlsx', '_score_fine.csv')
        dump(score, score_pth)
        dump(score_fine, score_fine_pth)
        return score


class MTVQADataset(ImageBaseDataset):
    TYPE = 'VQA'
    DATASET_URL = {
        'MTVQA_TEST':
        'https://opencompass.openxlab.space/utils/VLMEval/MTVQA_TEST.tsv'
    }
    DATASET_MD5 = {'MTVQA_TEST': 'd87c17dbab934b7cd89c0a3c1c5657f4'}

    @classmethod
    def evaluate(self, eval_file, **judge_kwargs):
        data = load(eval_file)
        assert 'answer' in data and 'prediction' in data and 'category' in data
        data['prediction'] = [str(x) for x in data['prediction']]
        data['answer'] = [str(x) for x in data['answer']]
        if 'split' in data:
            assert np.all([x.lower() == 'test' for x in data['split']
                           ]), 'We only support MTVQA_TEST for now. '
        lt = len(data)
        category_scores = defaultdict(list)
        for i in range(lt):
            line = data.iloc[i]
            ans = line['answer'].strip().lower().replace('.', '')
            pred = line['prediction'].strip().lower().replace('.', '')
            cate = line['category']
            score = 1.0 if ans in pred else 0.0
            category_scores[cate].append(score)
            category_scores['Average'].append(score)
        # Calculate the average score for each category, the score is normalized to [0, 100]
        category_averages = {
            category: np.mean(scores) * 100
            for category, scores in category_scores.items()
        }

        suffix = eval_file.split('.')[-1]
        result_file = eval_file.replace(f'.{suffix}', '_acc.json')
        dump(category_averages, result_file)

        return category_averages

    # MT-VQA adopts a custom prompt
    def build_prompt(self, line):
        msgs = super().build_prompt(line)
        assert sum([x['type'] == 'text' for x in msgs]) == 1
        for item in msgs:
            if item['type'] == 'text':
                item[
                    'value'] += '\nAnswer the question using a word or phrase in the language of the question.'
        return msgs


class WildDocBenchmark(ImageBaseDataset):
    TYPE = 'VQA'
    DATASET_URL = {
        'WildDoc':
        "https://huggingface.co/datasets/jingqun/wilddoc-vlmeval/resolve/main/WildDoc.tsv"
    }
    DATASET_MD5 = {
        'WildDoc': '7b9a95e7ae26dad58be05685f59867aa',
    }

    def evaluate(self, eval_file, **judge_kwargs):
        import pandas as pd

        data = load(eval_file)
        DocVQA_df = pd.DataFrame(columns=data.columns)
        CharQA_df = pd.DataFrame(columns=data.columns)
        TableVQA_df = pd.DataFrame(columns=data.columns)

        for i in range(len(data)):
            line = data.iloc[i]
            benchmark_name = line["index"].split("-")[0]
            if benchmark_name == "DocVQA":
                DocVQA_df = pd.concat(
                    [DocVQA_df, pd.DataFrame([line])], ignore_index=True)
            elif benchmark_name == "ChartQA":
                CharQA_df = pd.concat(
                    [CharQA_df, pd.DataFrame([line])], ignore_index=True)
            elif benchmark_name == "TableVQA":
                TableVQA_df = pd.concat(
                    [TableVQA_df, pd.DataFrame([line])], ignore_index=True)
            else:
                raise ValueError(f"Unknown benchmark name {benchmark_name}")

        # calculate three subset separately
        from .utils.vqa_eval import hit_calculate, process_line_WildDoc, calculate_consistency_WildDoc, calculate_overall_accuracy_WildDoc  # noqa: E501

        # 1. DocVQA
        data = DocVQA_df
        assert 'answer' in data and 'prediction' in data
        data['prediction'] = [str(x) for x in data['prediction']]
        data['answer'] = [str(x) for x in data['answer']]
        lt = len(data)
        pool = mp.Pool(16)
        lines = [data.iloc[i] for i in range(lt)]
        DocVQA_res = pool.map(partial(process_line_WildDoc, method='anls'),
                              lines)
        hit = hit_calculate(DocVQA_res, "DocVQA")
        DocVQA_overall = np.mean(hit) * 100
        DocVQA_consistency_score = calculate_consistency_WildDoc(DocVQA_res)

        # 2. ChartQA
        data = CharQA_df
        assert 'answer' in data and 'prediction' in data
        data['prediction'] = [str(x) for x in data['prediction']]
        data['answer'] = [str(x) for x in data['answer']]
        lt = len(data)
        pool = mp.Pool(16)
        lines = [data.iloc[i] for i in range(lt)]
        ChartQA_res = pool.map(
            partial(process_line_WildDoc, method='relaxed_accuracy'), lines)
        hit = hit_calculate(ChartQA_res, "ChartQA")
        ChartQA_overall = np.mean(hit) * 100
        ChartQA_consistency_score = calculate_consistency_WildDoc(ChartQA_res)

        # 3. TableVQA
        data = TableVQA_df
        assert 'answer' in data and 'prediction' in data
        import pandas as pd
        from .utils.tablevqabench import evaluate_fintabnet, evaluate_tabfact, evaluate_wtq

        data['prediction'] = data['prediction'].str.replace('^Answer: ',
                                                            '',
                                                            regex=True)
        ##################
        TableVQA_res = {
            "fintabnetqa": [],
            "vtabfact": [],
            "vwtq": [],
            "vwtq_syn": []
        }
        lt = len(data)
        for i in range(lt):
            line = data.iloc[i]
            ret = {'index': line["index"]}
            ans = line['answer']
            pred = line["prediction"]
            from .utils.tablevqabench import fintabnet_normalize, tsv_unescape_list, to_value_list, check_denotation

            subset = line["index"].split("-")[1]
            if subset == "fintabnetqa":
                pred, preds = fintabnet_normalize(pred)
                gt, gts = fintabnet_normalize(ans)
                correct = 1 if gt == pred or any(_pred == _gt
                                                 for _pred in preds
                                                 for _gt in gts) else 0
            elif subset == "vtabfact":
                pred = pred.lower()
                gt = ans
                if 'true' in pred and 'false' in pred:
                    correct = 0
                elif 'true' in pred and gt == '1':
                    correct = 1
                elif 'false' in pred and gt == '0':
                    correct = 1
                else:
                    correct = 0
            elif subset == "vwtq_syn" or subset == "vwtq":
                pred = str(pred).replace('||', '|')
                if pred == "nan":
                    pred = ""
                gt = ans
                original_strings = tsv_unescape_list(gt)
                target_values = to_value_list(original_strings)

                predicted_strings = tsv_unescape_list(pred)
                predicted_values = to_value_list(predicted_strings)
                correct = 1 if check_denotation(target_values,
                                                predicted_values) else 0
            else:
                raise ValueError(f"Unknown benchmark name {benchmark_name}")

            ret["pred"] = pred
            ret["gt"] = gt
            ret["match"] = correct
            TableVQA_res[subset].append(ret)

        TableVQA_overall = np.mean([
            np.mean(hit_calculate(x, "TableVQA"))
            for x in TableVQA_res.values()
        ]) * 100
        TableVQA_consistency_score = np.mean(
            [calculate_consistency_WildDoc(x) for x in TableVQA_res.values()])

        eval_results = {
            "DocVQA": {
                "Overall": DocVQA_overall,
                "Consistency": DocVQA_consistency_score
            },
            "ChartQA": {
                "Overall": ChartQA_overall,
                "Consistency": ChartQA_consistency_score
            },
            "TableVQA": {
                "Overall": TableVQA_overall,
                "Consistency": TableVQA_consistency_score
            },
            # Overall
            "WildDoc": {
                "Overall":
                np.mean([DocVQA_overall, ChartQA_overall, TableVQA_overall]),
                "Consistency":
                np.mean([
                    DocVQA_consistency_score, ChartQA_consistency_score,
                    TableVQA_consistency_score
                ])
            }
        }

        # 转换为长格式DataFrame
        ret_df = pd.DataFrame([
            {"Task": task, "Metric": metric, "Score": score}
            for task, metrics in eval_results.items()
            for metric, score in metrics.items()
        ])
        return ret_df

    # WildDoc adopts a custom prompt for each subset
    def build_prompt(self, line):
        index = line["index"]
        benchmark_name = index.split("-")[0]
        print(benchmark_name)

        from .utils.tablevqabench import FINTABNETQA_PROMPT, VTABFACT_PROMPT, VWTQ_PROMPT

        msgs = super().build_prompt(line)
        assert sum([x['type'] == 'text' for x in msgs]) == 1
        for item in msgs:
            if item['type'] == 'text':
                if benchmark_name == "TableVQA":
                    split = index.split("-")[1]
                    if split == 'fintabnetqa':
                        item['value'] = FINTABNETQA_PROMPT.format_map(
                            {'question': item['value']})
                    elif split == 'vtabfact':
                        item['value'] = VTABFACT_PROMPT.format_map(
                            {'question': item['value']})
                    elif split == 'vwtq_syn' or split == 'vwtq':
                        item['value'] = VWTQ_PROMPT.format_map(
                            {'question': item['value']})
                    else:
                        raise ValueError(f"Unknown split {line['split']}")
                    print(item)
                else:
                    item[
                        'value'] += '\nAnswer the question using a single word or phrase.'
        print(item)
        return msgs


class TableVQABench(ImageBaseDataset):
    TYPE = 'VQA'
    DATASET_URL = {
        'TableVQABench':
        'https://pai-aigc-photog.oss-cn-hangzhou.aliyuncs.com/mentor-vil/datasets/tablevqa-bench.tsv'
    }
    DATASET_MD5 = {'TableVQABench': '2550adc61bdc82d8e62f3b003de7c62d'}

    from .utils.tablevqabench import FINTABNETQA_PROMPT, VTABFACT_PROMPT, VWTQ_PROMPT

    # It returns a DataFrame
    @classmethod
    def evaluate(self, eval_file, **judge_kwargs):
        import pandas as pd
        from .utils.tablevqabench import evaluate_fintabnet, evaluate_tabfact, evaluate_wtq

        data = load(eval_file)
        assert 'answer' in data and 'prediction' in data

        data['prediction'] = data['prediction'].str.replace('^Answer: ',
                                                            '',
                                                            regex=True)
        data_group = dict(tuple(data.groupby('split')))
        eval_result = {'split': [], 'average_scores': []}
        for split in ['fintabnetqa', 'vtabfact', 'vwtq', 'vwtq_syn']:
            data_split = data_group[split].to_dict(orient='records')
            if split == 'fintabnetqa':
                split_eval_meta = evaluate_fintabnet(data_split, ['accuracy'])
            elif split == 'vtabfact':
                split_eval_meta = evaluate_tabfact(data_split, ['accuracy'])
            elif split == 'vwtq' or split == 'vwtq_syn':
                split_eval_meta = evaluate_wtq(data_split, ['accuracy'])
            eval_result['split'].append(split)
            eval_result['average_scores'].append(
                split_eval_meta['average_scores'])

        suffix = eval_file.split('.')[-1]
        result_file = eval_file.replace(f'.{suffix}', '_acc.csv')
        eval_result = pd.DataFrame(eval_result)
        dump(eval_result, result_file)

        return eval_result

    # TableVQABench adopts a custom prompt
    def build_prompt(self, line):
        msgs = super().build_prompt(line)
        assert sum([x['type'] == 'text' for x in msgs]) == 1
        for item in msgs:
            if item['type'] == 'text':
                if line['split'] == 'fintabnetqa':
                    item['value'] = self.FINTABNETQA_PROMPT.format_map(
                        {'question': item['value']})
                elif line['split'] == 'vtabfact':
                    item['value'] = self.VTABFACT_PROMPT.format_map(
                        {'question': item['value']})
                elif line['split'] == 'vwtq_syn' or line['split'] == 'vwtq':
                    item['value'] = self.VWTQ_PROMPT.format_map(
                        {'question': item['value']})
        return msgs


class CustomVQADataset(ImageBaseDataset):
    TYPE = 'VQA'

    def load_data(self, dataset):
        data_path = osp.join(LMUDataRoot(), f'{dataset}.tsv')

        if file_size(data_path, 'GB') > 1:
            local_path = data_path.replace('.tsv', '_local.tsv')
            if not osp.exists(local_path) or os.environ.get(
                    'FORCE_LOCAL', None):
                from ..tools import LOCALIZE

                LOCALIZE(data_path, local_path)
            data_path = local_path
        return load(data_path)

    def evaluate(self, eval_file, **judge_kwargs):
        raise NotImplementedError


class CRPE(ImageBaseDataset):
    TYPE = 'VQA'
    DATASET_URL = {
        'CRPE_EXIST':
        'https://huggingface.co/datasets/petter12321/crpe_vlmevalkit/resolve/main/CRPE_EXIST.tsv',
        'CRPE_RELATION':
        'https://huggingface.co/datasets/petter12321/crpe_vlmevalkit/resolve/main/CRPE_RELATION.tsv'
    }
    DATASET_MD5 = {
        'CRPE_EXIST': '315584e23ac1ff7f8719ed3b7ad90f08',
        'CRPE_RELATION': 'bad7094cde0b572288f4b119c2d0c656'
    }

    @classmethod
    def evaluate(self, eval_file, **judge_kwargs):
        from .utils.crpe import is_correct
        # find-image, count-text, find-text,
        # infer-choose, count-image, visual-reasoning
        score = {
            'exist': 0,
            'subject': 0,
            'predicate': 0,
            'object': 0,
            'total': 0,
        }
        num = {
            'exist': 0,
            'subject': 0,
            'predicate': 0,
            'object': 0,
            'total': 0,
        }
        final_score_dict = {
            'exist': 0,
            'subject': 0,
            'predicate': 0,
            'object': 0,
            'total': 0,
        }
        data = load(eval_file)
        lt = len(data)
        lines = [data.iloc[i] for i in range(lt)]
        for i in tqdm(range(len(lines))):
            line = lines[i]
            predict = str(line['prediction'])
            answers = str(line['answer'])
            # print("predict =", predict)
            # print("answers =", answers)
            category = line['category']
            if is_correct(answers, predict):
                score[category] += 1
                score['total'] += 1
            num[category] += 1
            num['total'] += 1

        for category in ['exist', 'subject', 'predicate', 'object', 'total']:
            if num[category] != 0:
                final_score_dict[category] = score[category] / num[category]
            else:
                final_score_dict[category] = None

        score_pth = eval_file.replace('.xlsx', '_score.json')
        dump(final_score_dict, score_pth)
        return final_score_dict

    def build_prompt(self, line):
        ROOT = LMUDataRoot()
        msgs = super().build_prompt(line)
        for msg in msgs:
            if msg['type'] == 'image':
                msg['value'] = osp.join(
                    osp.join(ROOT, 'images', self.dataset_name), msg['value'])
        return msgs


class QSpatial(ImageBaseDataset):
    TYPE = 'VQA'
    DATASET_URL = {'QSpatial_plus': '', 'QSpatial_scannet': ''}

    # NOTE: To evaluate Q-Spatial-ScanNet, you need to get the permission from ScanNet website
    # Once you get the permission, you can use the helper code here to download and extract necessary images:
    # https://github.com/andrewliao11/Q-Spatial-Bench-code?tab=readme-ov-file#for-qspatial_scannet
    qspatial_root = "TO_BE_REPLACED_WITH_THE_PATH_TO_QSPATIAL_DATASET"
    url = "https://raw.githubusercontent.com/andrewliao11/Q-Spatial-Bench-code/refs/heads/main/prompt_templates/"

    def post_build(self, dataset):
        # Download the prompt templates from github

        links = [
            self.url + "system_prompt.txt",
            self.url + "spatial_prompt_single.txt",
            self.url + "spatial_prompt_steps.txt",
            self.url + "standard_prompt.txt", self.url + "zero_shot_prompt.txt"
        ]
        with tempfile.TemporaryDirectory() as temp_dir:
            for link in links:
                tgt_path = os.path.join(temp_dir, link.split("/")[-1])
                os.system(f"wget {link} -O {tgt_path}")

            self.system_prompt = open(
                os.path.join(temp_dir, "system_prompt.txt")).read()
            self._prompt_templates = dict(
                spatial_prompt_single=open(
                    os.path.join(temp_dir,
                                 "spatial_prompt_single.txt")).read(),
                spatial_prompt_steps=open(
                    os.path.join(temp_dir, "spatial_prompt_steps.txt")).read(),
                standard_prompt=open(
                    os.path.join(temp_dir, "standard_prompt.txt")).read(),
                zero_shot_prompt=open(
                    os.path.join(temp_dir, "zero_shot_prompt.txt")).read(),
            )

    # Given one data record, return the built prompt (a multi-modal message), can override
    def build_prompt(self, line):
        from jinja2.sandbox import SandboxedEnvironment
        text_prompt_template = self._prompt_templates["spatial_prompt_single"]
        env = SandboxedEnvironment()
        text_prompt = env.from_string(text_prompt_template).render(
            question=line["question"])
        tgt_path = self.dump_image(line)

        msgs = []
        if isinstance(tgt_path, list):
            msgs.extend([dict(type='image', value=p) for p in tgt_path])
        else:
            msgs = [dict(type='image', value=tgt_path)]

        msgs.append(
            dict(type='text', value=f"{self.system_prompt}\n{text_prompt}"))
        return msgs

    # Given the dataset name, return the dataset as a pandas dataframe, can override
    def load_data(self, dataset):
        import io
        import pandas as pd
        from datasets import load_dataset

        hf_dataset = load_dataset("andrewliao11/Q-Spatial-Bench",
                                  split=dataset)
        df = hf_dataset.to_pandas()

        df.reset_index(drop=True, inplace=True)
        df['index'] = df.index
        df['answer'] = list(zip(df['answer_value'], df['answer_unit']))
        df = df[['index'] + [col for col in df.columns if col != 'index']]

        if dataset == "QSpatial_scannet":
            df = df.drop(columns=["image"])
            df["image"] = [
                Image.open(os.path.join(self.qspatial_root, image_path))
                for image_path in df["image_path"]
            ]
        else:
            df["image"] = [
                Image.open(io.BytesIO(image_dict["bytes"]))
                for image_dict in df["image"]
            ]

        df["image"] = [encode_image_to_base64(image) for image in df["image"]]
        return df

    @classmethod
    def get_multiplier(self, unit):

        unit = unit.lower()
        if unit in ["meters", "meter", "m", "metre", "metres"]:
            multiplier = 100
        elif unit in ["centimeters", "centimeter", "cm"]:
            multiplier = 1
        elif unit in ["feet", "foot", "ft"]:
            multiplier = 30.48
        elif unit in ["inch", "inches", "in"]:
            multiplier = 2.54
        elif unit in ["mm"]:
            multiplier = 0.1
        else:
            print(f"Unknown unit: {unit}")
            multiplier = 0.

        return multiplier

    @classmethod
    def parse_string(self, input_str):
        # Regular expression to match the pattern (number or range, text)
        match = re.match(r'\(([\d.-]+), (.+)\)', input_str)
        if match:
            number_part = match.group(1)
            text = match.group(2)

            if '-' in number_part:
                start, end = map(float, number_part.split('-'))
                number = (start + end) / 2
            else:
                number = float(number_part)

            return number * self.get_multiplier(text)
        else:
            print(f"Unable to parse the input string {input_str}")
            return 0

    @classmethod
    def parse_prediction(self, vlm_response):
        # Value
        pattern = r'scalar{([^}]*)}'
        str_inside_scalar_boxes = re.findall(pattern, vlm_response)[-1]
        scalar_list = re.findall(r'\d+\.?\d*', str_inside_scalar_boxes)
        parsed_scalar = np.array(scalar_list).astype(float).mean()

        # Unit
        pattern = r'distance_unit{([^}]*)}'
        str_inside_unit_boxes = re.findall(pattern, vlm_response)
        parsed_unit = str_inside_unit_boxes[-1]

        pred_value_in_cms = parsed_scalar * self.get_multiplier(parsed_unit)
        return pred_value_in_cms

    # It returns a dictionary
    @classmethod
    def evaluate(self, eval_file, **judge_kwargs):

        data = load(eval_file)
        if "model" in judge_kwargs:
            from .utils.qspatial import QSpatial_auxeval

            # extract using model
            model = judge_kwargs['model']
            suffix = eval_file.split('.')[-1]
            storage = eval_file.replace(f'.{suffix}', f'_{model}.xlsx')
            tmp_file = eval_file.replace(f'.{suffix}', f'_{model}.pkl')
            nproc = judge_kwargs.pop('nproc', 4)

            if not osp.exists(storage):
                model = build_judge(max_tokens=128, **judge_kwargs)

                assert model.working(), 'Evaluation requires a working OPENAI API\n' + DEBUG_MESSAGE
                lt = len(data)
                lines = [data.iloc[i] for i in range(lt)]
                tups = [(model, line) for line in lines]
                indices = [line['index'] for line in lines]

                ans = {}
                if osp.exists(tmp_file):
                    ans = load(tmp_file)
                tups = [x for x, i in zip(tups, indices) if i not in ans]
                indices = [i for i in indices if i not in ans]

                if len(indices):
                    new_results = track_progress_rich(
                        QSpatial_auxeval,
                        tups,
                        nproc=nproc,
                        chunksize=nproc,
                        keys=indices,
                        save=tmp_file,
                    )
                    ans = load(tmp_file)
                    for k, v in zip(indices, new_results):
                        assert k in ans
                        assert ans[k]['log'] == v['log'] and ans[k][
                            'res'] == v['res']

                data['res'] = [ans[idx]['res'] for idx in data['index']]
                data['log'] = [ans[idx]['log'] for idx in data['index']]
                dump(data, storage)

            data = load(storage)

            pred_value_in_cms = []
            for res in data["res"]:
                try:
                    pred_value_in_cms.append(self.parse_string(res))
                except ValueError:
                    pred_value_in_cms.append(0.)

            pred_value_in_cms = np.array(pred_value_in_cms) + 1e-8
        else:
            # regex parsing
            pred_value_in_cms = []
            n_errors_in_parsing = 0
            for pred in data["prediction"]:
                try:
                    parsed_value = self.parse_prediction(pred)
                except IndexError:
                    n_errors_in_parsing += 1
                    parsed_value = 1e-8

                pred_value_in_cms.append(parsed_value)

            print(f"Encounter {n_errors_in_parsing} errors in parsing")
            pred_value_in_cms = np.array(pred_value_in_cms) + 1e-8

        # Ground truth
        ground_truth_value_in_cms = []
        for answer in data["answer"]:
            value, unit = eval(answer)
            ground_truth_value_in_cms.append(value * self.get_multiplier(unit))
        ground_truth_value_in_cms = np.array(ground_truth_value_in_cms) + 1e-8

        # Calculate the score
        pred_gt = pred_value_in_cms / ground_truth_value_in_cms
        gt_pred = ground_truth_value_in_cms / pred_value_in_cms
        delta_2 = np.stack([pred_gt, gt_pred]).max(0) < 2.
        delta_1_point_5 = np.stack([pred_gt, gt_pred]).max(0) < 1.5

        data["eval_score_delta_2"] = delta_2
        data["eval_score_delta_1_point_5"] = delta_1_point_5

        final_score_dict = {
            "delta_2": delta_2.mean(),
            "delta_1_point_5": delta_1_point_5.mean()
        }
        for question_type in set(data["question_type"]):
            filtered_data = data[data["question_type"] == question_type]
            delta_2_per_question_type = filtered_data[
                "eval_score_delta_2"].mean()
            delta_1_point_5_per_question_type = filtered_data[
                "eval_score_delta_1_point_5"].mean()
            final_score_dict.update(
                {f"{question_type}_delta_2": delta_2_per_question_type})
            final_score_dict.update({
                f"{question_type}_delta_1_point_5":
                delta_1_point_5_per_question_type
            })

        score_pth = eval_file.replace('.xlsx', '_score.json')
        dump(final_score_dict, score_pth)
        return final_score_dict


class MMNIAH(ImageBaseDataset):
    TYPE = 'VQA'
    DATASET_URL = {
        'MM_NIAH_VAL':
        'https://huggingface.co/datasets/petter12321/MM-NIAH-VLMEvalKit/resolve/main/MM_NIAH_VAL.tsv',
        'MM_NIAH_TEST': [
            'https://huggingface.co/datasets/petter12321/MM-NIAH-VLMEvalKit/resolve/main/part-aa',
            'https://huggingface.co/datasets/petter12321/MM-NIAH-VLMEvalKit/resolve/main/part-ab',
            'https://huggingface.co/datasets/petter12321/MM-NIAH-VLMEvalKit/resolve/main/part-ac',
            'https://huggingface.co/datasets/petter12321/MM-NIAH-VLMEvalKit/resolve/main/part-ad',
            'https://huggingface.co/datasets/petter12321/MM-NIAH-VLMEvalKit/resolve/main/part-ae'
        ]
    }
    DATASET_MD5 = {
        'MM_NIAH_VAL': '27e5a8c3cef7746cb38f89cd86c474c5',
        'MM_NIAH_TEST': 'f490eb2a43096307465fe9e7ef13497c'
    }

    def prepare_tsv(self, url, file_md5=None):
        import os
        data_root = LMUDataRoot()
        os.makedirs(data_root, exist_ok=True)
        update_flag = False
        file_name = 'MM_NIAH_VAL.tsv' if 'MM_NIAH_VAL' in url else 'MM_NIAH_TEST.tsv'
        data_path = osp.join(data_root, file_name)
        if osp.exists(data_path) and (file_md5 is None
                                      or md5(data_path) == file_md5):
            pass
        elif file_name == 'MM_NIAH_TEST.tsv':
            warnings.warn('The dataset tsv is not downloaded')
            for i in range(len(url)):
                if osp.exists(osp.join(data_root,
                                       'part-a' + chr(ord('a') + i))):
                    print('part_a' + chr(ord('a') + i) + ' is existed')
                    continue
                download_file(url[i], data_path)
            file_prefix = 'part-'
            output_file = data_path
            split_files = sorted([
                f for f in os.listdir(data_root) if f.startswith(file_prefix)
            ])
            with open(output_file, 'wb') as outfile:
                # 逐个读取每个拆分文件并写入到输出文件
                for filename in split_files:
                    with open(osp.join(data_root, filename), 'rb') as infile:
                        outfile.write(infile.read())
            update_flag = True
        else:
            warnings.warn('The dataset tsv is not downloaded')
            download_file(url, data_path)
            update_flag = True

        if file_size(data_path, 'GB') > 1:
            local_path = data_path.replace('.tsv', '_local.tsv')
            if not osp.exists(local_path) or os.environ.get(
                    'FORCE_LOCAL', None) or update_flag:
                from ..tools import LOCALIZE
                LOCALIZE(data_path, local_path)
            data_path = local_path
        return load(data_path)

    @classmethod
    def evaluate(self, eval_file, **judge_kwargs):
        from .utils.mmniah import is_correct
        # find-image, count-text, find-text,
        # infer-choose, count-image, visual-reasoning
        MMNIAH_score = {
            'count-text': 0,
            'find-image': 0,
            'find-text': 0,
            'infer-choose': 0,
            'count-image': 0,
            'visual-reasoning': 0,
            'total': 0,
        }
        MMNIAH_num = {
            'count-text': 0,
            'find-image': 0,
            'find-text': 0,
            'infer-choose': 0,
            'count-image': 0,
            'visual-reasoning': 0,
            'total': 0,
        }
        final_score_dict = {
            'count-text': 0,
            'find-image': 0,
            'find-text': 0,
            'infer-choose': 0,
            'count-image': 0,
            'visual-reasoning': 0,
            'total': 0,
        }
        data = load(eval_file)
        lt = len(data)
        lines = [data.iloc[i] for i in range(lt)]
        for i in tqdm(range(len(lines))):
            line = lines[i]
            predict = line['prediction']
            answers = line['answer']
            category = line['category']
            if category in ['visual-reasoning', 'find-image']:
                answers = int(answers)
            if is_correct(answers, predict):
                MMNIAH_score[category] += 1
                MMNIAH_score['total'] += 1
            MMNIAH_num[category] += 1
            MMNIAH_num['total'] += 1

        for category in [
                'find-image', 'count-text', 'find-text', 'infer-choose',
                'count-image', 'visual-reasoning', 'total'
        ]:
            if MMNIAH_num[category] != 0:
                final_score_dict[
                    category] = MMNIAH_score[category] / MMNIAH_num[category]
            else:
                final_score_dict[category] = None

        score_pth = eval_file.replace('.xlsx', '_score.json')
        dump(final_score_dict, score_pth)
        return final_score_dict

    def build_prompt(self, line):
        msgs = super().build_prompt(line)
        if isinstance(line, int):
            line = self.data.iloc[line]
        totalchoice = line['multi-choice options']
        totalchoice = eval(totalchoice)
        # find-image, count-text, find-text,
        # infer-choose, count-image, visual-reasoning
        context = msgs[-1]['value']
        context = eval(context)
        question = context[0] + '\n' + context[1]
        # tgt_path是所有图像地址列表
        tgt_path = []
        for i in range(len(msgs) - 1):
            tgt_path.append(msgs[i]['value'])
        choices = totalchoice[0]
        choices_image = totalchoice[1]
        if choices:
            for c_idx, c in enumerate(choices):
                question = f"{question}\n{chr(c_idx + ord('A'))}. {c}"
            question += "\nAnswer with the option's letter from the given choices directly."
        elif choices_image:
            for c_idx in range(len(choices_image)):
                question = f"{question}\n{chr(c_idx + ord('A'))}. <image>"
            question += "\nAnswer with the option's letter from the given choices directly."
        else:
            question += '\nAnswer the question using a single word or phrase.'
        question = '<start>' + question + '<end>'
        question = question.split('<image>')
        if choices_image:
            for i in range(len(question) - 5):
                question[i] = question[i] + '\n<image>'
            for i in range(len(question) - 5, len(question) - 1):
                question[i] = question[i] + '<image>'
        else:
            for i in range(len(question) - 1):
                question[i] = question[i] + '\n<image>'
        assert len(tgt_path) + 1 == len(question)
        context = []
        for i in range(len(tgt_path)):
            context.append(question[i])
            context.append(tgt_path[i])
        context.append(question[-1])
        context[0] = context[0][7:]
        context[-1] = context[-1][:-5]
        msgs = []
        for i in range(len(context)):
            if i % 2 == 0:
                msgs.append(dict(type='text', value=context[i]))
            else:
                ROOT = LMUDataRoot()
                msgs.append(
                    dict(type='image',
                         value=osp.join(
                             osp.join(ROOT, 'images', self.dataset_name),
                             context[i])))
        for element in msgs:
            if element['value'] == '':
                msgs.remove(element)
        return msgs


class MMSci_Captioning(ImageBaseDataset):

    TYPE = 'MMSci_Captioning'
    DATASET_URL = {
        'MMSci_DEV_Captioning_image_only':
        'https://opencompass.openxlab.space/utils/VLMEval/MMSci_DEV_Captioning_image_only.tsv',  # noqa: E501
        'MMSci_DEV_Captioning_with_abs':
        'https://opencompass.openxlab.space/utils/VLMEval/MMSci_DEV_Captioning_with_abs.tsv'  # noqa: E501
    }

    DATASET_MD5 = {
        'MMSci_DEV_Captioning_image_only': '0f5f0fd7ff383699fbd2203a4659d3e8',
        'MMSci_DEV_Captioning_with_abs': 'ae4a9b88166153efd74e28c989e4a484'
    }

    def evaluate(self, eval_file, **judge_kwargs):
        from .utils.mmsci import (get_all_metrics_for_g_eval_score,
                                  get_all_metrics_for_reference_based_metrics,
                                  merge_rating, fact_score_generate)
        refer_based_metrics_output_file = eval_file.replace(
            '.xlsx', '_reference_based_metrics.xlsx')
        g_eval_metrics_output_file = eval_file.replace('.xlsx',
                                                       '_g_eval_metrics.xlsx')
        fact_score_metrics_output_file = eval_file.replace(
            '.xlsx', '_fact_score.xlsx')

        # calculate reference-based metrics
        if not osp.exists(refer_based_metrics_output_file):
            data = load(eval_file)
            old_candidates = {}
            old_references = {}
            for idx, item in data.iterrows():
                image_id = item["image_id"]
                old_candidates[image_id] = [item["prediction"]]
                old_references[image_id] = [item["caption"]]

            candidates = []
            references = []
            image_id_list = []
            image_ids = old_references.keys()
            for cid in image_ids:
                if cid in old_candidates:
                    candidates.append(old_candidates[cid][0])
                    references.append(old_references[cid])
                    image_id_list.append(cid)

            if isinstance(references[0], str):
                references = [[r] for r in references]

            reference_based_metrics_file = eval_file.replace(
                '.xlsx', '_reference_based_metrics.pkl')
            existing_data = get_all_metrics_for_reference_based_metrics(
                references, candidates, image_id_list,
                reference_based_metrics_file)
            for idx, item in data.iterrows():
                reference_based_metrics = str(existing_data[item["image_id"]])
                data.loc[idx,
                         'reference_based_metrics'] = reference_based_metrics
            dump(data, refer_based_metrics_output_file)

        # calculate g-eval metrics
        if not osp.exists(g_eval_metrics_output_file):

            data = load(eval_file)
            answers = {}
            for idx, item in data.iterrows():
                answers[item["abstract"]] = item["caption"]

            old_candidates = {}
            old_references = {}
            for idx, item in data.iterrows():
                caption = item['caption']
                if not caption:
                    caption = answers[item['abstract']]

                image_id = item['image_id']
                old_candidates[image_id] = [item["prediction"]]
                old_references[image_id] = [caption]

            candidates = []
            references = []
            image_id_list = []
            image_ids = old_references.keys()
            for cid in image_ids:
                if cid in old_candidates:
                    candidates.append(old_candidates[cid][0])
                    references.append(old_references[cid])
                    image_id_list.append(cid)

            if isinstance(references[0], str):
                references = [[r] for r in references]

            model = judge_kwargs.pop('model', 'gpt-4o-0806')
            nproc = judge_kwargs.pop('nproc', 4)
            # not supported gemini-1.5-pro-exp-0801 as judge model yet、
            assert model in ['gpt-4o-0806', 'gemini-1.5-pro-exp-0801']
            judge_model = build_judge(model=model, **judge_kwargs)

            assert judge_model.working(), (
                'Evaluation requires a working OPENAI API\n' + DEBUG_MESSAGE)
            suffix = '.' + eval_file.split('.')[-1]
            tmp_file = eval_file.replace(suffix, f'_{model}_G_eval.pkl')

            tmp_result = get_all_metrics_for_g_eval_score(
                references,
                candidates,
                evaluator=judge_model,
                tmp_file=tmp_file,
                nproc=nproc)

            indices = range(len(references))
            image_id_dict = {}
            for ind, img_id in zip(indices, image_id_list):
                image_id_dict[img_id] = ind

            for idx, item in data.iterrows():
                g_eval_metrics = tmp_result[image_id_dict[item["image_id"]]]
                data.loc[idx, 'g_eval_metrics'] = g_eval_metrics
            dump(data, g_eval_metrics_output_file)

        rating = merge_rating(refer_based_metrics_output_file,
                              g_eval_metrics_output_file,
                              fact_score_metrics_output_file)
        dump(rating, eval_file.replace('.xlsx', '_final_rating.xlsx'))
        return rating


class BMMR(ImageBaseDataset):
    TYPE = 'BMMR'
    DATASET_URL = {
        'BMMR': 'https://opencompass.openxlab.space/utils/VLMEval/BMMR.tsv'
    }
    DATASET_MD5 = {'BMMR': '3245ec52eb8dd689b81633cf7be06264'}

    def evaluate(self, eval_file, **judge_kwargs):
        from .utils.bmmr import get_acc_for_reference_based_metrics, merge_rating
        refer_based_metrics_output_file = eval_file.replace('.xlsx', '_reference_based_metrics.xlsx')
        if not osp.exists(refer_based_metrics_output_file):
            data = load(eval_file)
            old_candidates = {}
            old_references = {}
            task_types = {}
            for idx, item in data.iterrows():
                image_id = item["index"]
                task_types[image_id] = item["task_type"]
                old_candidates[image_id] = [item["prediction"]]
                old_references[image_id] = [item["answer"]]

            candidates = []
            references = []
            image_id_list = []
            task_type_list = []
            image_ids = old_references.keys()
            for cid in image_ids:
                if cid in old_candidates:
                    candidates.append(old_candidates[cid][0])
                    references.append(old_references[cid])
                    image_id_list.append(cid)
                    task_type_list.append(task_types[cid])
            if isinstance(references[0], str):
                references = [[r] for r in references]

            reference_based_metrics_file = eval_file.replace('.xlsx', '_reference_based_metrics.pkl')
            assert len(references) == len(candidates) == len(image_id_list) == len(task_type_list)
            existing_data = get_acc_for_reference_based_metrics(
                references, candidates, image_id_list, task_type_list, reference_based_metrics_file
            )
            for idx, item in data.iterrows():
                reference_based_metrics = str(existing_data[item["index"]])
                data.loc[idx, 'reference_based_metrics'] = reference_based_metrics
            dump(data, refer_based_metrics_output_file)

        rating = merge_rating(
            refer_based_metrics_output_file,
        )
        dump(rating, eval_file.replace('.xlsx', '_final_rating.xlsx'))
        return rating

    def build_prompt(self, line):
        if isinstance(line, int):
            line = self.data.iloc[line]
        question = line['question']
        tgt_path = self.dump_image(line)

        msgs = []
        msgs.extend([dict(type='image', value=p) for p in tgt_path])
        msgs.append(dict(type='text', value=question))
        return msgs


class TDBenchGrounding(ImageVQADataset):
    DATASET_URL = {
        'tdbench_grounding_rot0':
        'https://huggingface.co/datasets/Columbia-ICSL/TDBench/resolve/main/tdbench_grounding_rot0.tsv',  # noqa: E501
        'tdbench_grounding_rot90':
        'https://huggingface.co/datasets/Columbia-ICSL/TDBench/resolve/main/tdbench_grounding_rot90.tsv',  # noqa: E501
        'tdbench_grounding_rot180':
        'https://huggingface.co/datasets/Columbia-ICSL/TDBench/resolve/main/tdbench_grounding_rot180.tsv',  # noqa: E501
        'tdbench_grounding_rot270':
        'https://huggingface.co/datasets/Columbia-ICSL/TDBench/resolve/main/tdbench_grounding_rot270.tsv',  # noqa: E501
    }

    DATASET_MD5 = {
        'tdbench_grounding_rot0': '4c2e16c797dfc27f23c06dbb82993a1e',
        'tdbench_grounding_rot90': '1c75f08b0db07a655333217bf32052c3',
        'tdbench_grounding_rot180': '794d15f88392a3b8ae5399e58b0f7327',
        'tdbench_grounding_rot270': '76005a412b49f54eedb6ef963cd0affb',
    }

    def evaluate(self, eval_file, **judge_kwargs):
        from .utils.tdbench import evaluate_bbox, extract_bbox_from_string, rotational_eval
        suffix = eval_file.split('.')[-1]
        method = judge_kwargs.get('model', 'centroid')
        assert method in ['centroid',
                          'iou'], '--judge should be either centroid or iou'

        data = load(eval_file).sort_values(by='index')
        predictions = [str(x) for x in data['prediction']]
        answers = [str(x) for x in data['answer']]
        indexes = [str(x) for x in data['index']]

        scores = []

        for idx, (pred, ans,
                  index) in enumerate(zip(predictions, answers, indexes)):
            try:
                pred_bbox = extract_bbox_from_string(pred)
                gt_bbox = extract_bbox_from_string(ans)

                score = evaluate_bbox(pred_bbox, gt_bbox, method)
                scores.append(score)
            except Exception as e:
                print(
                    f"Error calculating {method} for index {index}. Marking as incorrect: {e}"
                )
                scores.append(0.0)

        avg_score = sum(scores) / len(scores) if scores else 0

        data['hit'] = scores
        data['category'] = 'visual_grounding'
        result_file = eval_file.replace(f'.{suffix}', f'_{method}_result.xlsx')
        data.to_excel(result_file, index=False)

        metric_name = 'Average Centroid Containment' if method == 'centroid' else 'Average IoU'
        summary_scores = {metric_name: avg_score, 'Total Samples': len(scores)}

        score_df = pd.DataFrame(list(summary_scores.items()),
                                columns=['Metric', 'Score'])
        score_file = eval_file.replace(f'.{suffix}', '_acc.csv')
        score_df.to_csv(score_file, index=False)
        re_result = rotational_eval(result_file)
        if method == 'centroid' and re_result is not None and re_result is not False:
            file_addr = osp.abspath(
                result_file.split('_rot')[0] + '_REresult.csv')
            link_addr = osp.join(osp.dirname(osp.dirname(result_file)),
                                 osp.basename(file_addr))
            re_result.to_csv(file_addr, index=True)
            print(tabulate(re_result, headers="keys"))
            if osp.exists(link_addr) or osp.islink(link_addr):
                os.remove(link_addr)
            os.symlink(file_addr, link_addr)
        return summary_scores

    def build_prompt(self, line):
        if isinstance(line, int):
            line = self.data.iloc[line]
        obj = line['question']
        question = f'\nPlease output the coordinates of the {obj} in the image in the format [x1, y1, x2, y2]. Do not include any additional text. Respond with relative coordinates between 0 and 1, with top left corner (0, 0), top right (1, 0) and bottom right (1, 1).'  # noqa: E501
        tgt_path = self.dump_image(line)

        msgs = []
        msgs.extend([dict(type='image', value=p) for p in tgt_path])
        msgs.append(dict(type='text', value=question))
        return msgs


class ZEROBench(ImageVQADataset):
    DATASET_URL = {'ZEROBench': 'https://opencompass.openxlab.space/utils/VLMEval/zerobench.tsv',
                   'ZEROBench_sub': 'https://opencompass.openxlab.space/utils/VLMEval/zerobench_sub.tsv'}
    DATASET_MD5 = {'ZEROBench': '600d5e89325f1dab5ad3fa2ea200cea6',
                   'ZEROBench_sub': '2d2131bffb7f09ca099fdd0f3ad0392b'}

    def evaluate(self, eval_file, **judge_kwargs):
        data = load(eval_file).sort_values(by='index')
        predictions = [str(x) for x in data['prediction']]
        answers = [str(x) for x in data['answers']]
        indexes = [str(x) for x in data['index']]
        output_df = pd.DataFrame(columns=["Question_ID", "Ground_Truth", "Model_Output", "Correct?"])
        for idx, (pred, ans, index) in enumerate(zip(predictions, answers, indexes)):
            formatted_response = pred.strip()
            # convert to lowercase
            formatted_response = formatted_response.lower()
            # try to extract final answer from curly braces
            parsed_answer = ''
            try:
                pattern = r"\{(.*?)\}"
                parsed_answer = re.findall(pattern, formatted_response)[-1]
            except IndexError:
                pass

            # evaluate via exact matching
            correct = ans.strip().lower() in parsed_answer.lower()
            # store results
            results_row = {"Question_ID": idx,
                           "Ground_Truth": ans,
                           "Model_Output": pred,
                           "Correct?": correct}
            output_df = pd.concat([output_df, pd.DataFrame([results_row])],
                                  ignore_index=True)

        # compute accuracy
        accuracy = output_df["Correct?"].mean()
        result_file = eval_file.replace(f".{eval_file.split('.')[-1]}", "_acc.json")
        dump( {'accuracy': accuracy}, result_file )
        return {"accuracy": accuracy}

    def build_prompt(self, line):
        if isinstance(line, int):
            line = self.data.iloc[line]
        obj = line['question']
        question = f"{obj} \n\n\nLet's think step by step and give the final answer in curly braces,  like this: {{final answer}}"   # noqa: E501
        tgt_path = self.dump_image(line)
        msgs = []
        msgs.extend([dict(type='image', value=p) for p in tgt_path])
        msgs.append(dict(type='text', value=question))
        return msgs


class CountBenchQA(ImageVQADataset):
    TYPE = "VQA"
    DATASET_URL = {
        "CountBenchQA":
        "https://opencompass.openxlab.space/utils/VLMEval/CountBenchQA.tsv"
    }
    DATASET_MD5 = {"CountBenchQA": "fc73c8d4ffa665431448753f094d56ff"}

    def build_prompt(self, line):
        if isinstance(line, int):
            line = self.data.iloc[line]
        tgt_path = self.dump_image(line)
        msgs = []
        msgs.extend([dict(type='image', value=p) for p in tgt_path])
        ques = line['question']
        question = f'{ques} Note that: answer with a number directly e.g. 3. Do not include any additional text.'
        msgs.append(dict(type='text', value=question))
        return msgs

    def evaluate(self, eval_file, **judge_kwargs):
        data = load(eval_file).sort_values(by='index')
        predictions = [str(x) for x in data['prediction']]
        answers = [str(x) for x in data['answer']]
        correct_count = 0
        total_count = len(predictions)

        for pred, ans in zip(predictions, answers):
            if ans in pred:
                correct_count += 1
        accuracy = correct_count / total_count if total_count > 0 else 0
        result_file = eval_file.replace(f".{eval_file.split('.')[-1]}", "_acc.json")
        dump( {'accuracy': accuracy}, result_file )
        return {'accuracy': accuracy}


class OCR_Reasoning(ImageBaseDataset):
    TYPE = 'VQA'
    DATASET_URL = {
        'OCR_Reasoning':
        'https://opencompass.openxlab.space/utils/VLMEval/OCR_Reasoning.tsv',
        'OCR_Reasoning_half':
        'https://opencompass.openxlab.space/utils/VLMEval/OCR_Reasoning_half.tsv'
    }
    DATASET_MD5 = {
        'OCR_Reasoning': 'cf95ace31742170cf669ef45e0dae267',
        'OCR_Reasoning_half' : '320ce85339be22c8a9f77e11d2b2b84b'
        
    }

    # It returns a DataFrame
    @classmethod
    def evaluate(self, eval_file, **judge_kwargs): 
        from .utils.xverify import VQAxVerifyEvaluator


        model = judge_kwargs['model']
        suffix = eval_file.split('.')[-1]
        storage = eval_file.replace(f'.{suffix}', f'_{model}.xlsx')
        data = load(eval_file)

        predictions = data['prediction'].tolist()
        answers = data['answer'].tolist()
        questions = data['question'].tolist()
       
        xverify = VQAxVerifyEvaluator(dataset_name="OCR_Reasoning")
        results = xverify.score(predictions, answers, questions )
        data['score'] = results

        def OcrR_acc(data):
            "overall accuracy and category accuracy"
            categories = data['task'].unique().tolist()
            acc = {}
            for cate in categories:
                acc[cate] = np.mean(data[data['task'] == cate]['score'])
            acc['Overall'] = np.mean(data['score'])
            return acc
        
        dump(data, storage)
        score_pth = storage.replace('.xlsx', '_score.json')
        acc = OcrR_acc(data)
        dump(acc, score_pth)
        return acc

    def build_prompt(self, line):
        msgs = super().build_prompt(line)
        assert sum([x['type'] == 'text' for x in msgs]) == 1
        for item in msgs:
            if item['type'] == 'text':
                if 'English' in line['language']:
                    item[
                        'value'] += f"\nSolve the complex problem through step-by-step reasoning. The composition of the final answer should be: '{line['format']}'."  # noqa e501
                else:
                    item[
                        'value'] += f"\n通过一步一步的推理解决这个复杂的问题。最后的回答的组成应该是: '{line['format']}'."
        return msgs


class PhyX(ImageBaseDataset):
    TYPE = 'VQA'

    def __init__(self, dataset='PhyX_mini', skip_noimg=True):
        if dataset != 'PhyX_mini_OE':
            import warnings
            warnings.warn(
                'To evaluate on PhyX, we would suggest `PhyX_mini_OE` for the default setting.'
            )
        super().__init__(dataset=dataset, skip_noimg=skip_noimg)

    DATASET_URL = {
        'PhyX_MC':
        'https://huggingface.co/datasets/Cloudriver/PhyX/resolve/main/data_tsv_vlmevalkit/PhyX_MC.tsv',  # noqa
        'PhyX_OE':
        'https://huggingface.co/datasets/Cloudriver/PhyX/resolve/main/data_tsv_vlmevalkit/PhyX_OE.tsv',  # noqa
        'PhyX_mini_MC':
        'https://huggingface.co/datasets/Cloudriver/PhyX/resolve/main/data_tsv_vlmevalkit/PhyX_mini_MC.tsv',  # noqa
        'PhyX_mini_OE':
        'https://huggingface.co/datasets/Cloudriver/PhyX/resolve/main/data_tsv_vlmevalkit/PhyX_mini_OE.tsv',  # noqa
    }

    DATASET_MD5 = {
        'PhyX_MC': '36e841a2c12e605cdc940e5e36d89213',  # noqa
        'PhyX_OE': '8abdd9802a78c688c3a38fe0c785ee7a',  # noqa
        'PhyX_mini_MC': '3587d8804b66a8e7678f3496716fa84f',  # noqa
        'PhyX_mini_OE': '1f646ccb086ef28453f8c260441734f3',  # noqa
    }

    # Given one data record, return the built prompt (a multi-modal message), can override
    def build_prompt(self, line):
        if isinstance(line, int):
            line = self.data.iloc[line]

        if self.meta_only:
            tgt_path = toliststr(line['image_path'])
        else:
            tgt_path = self.dump_image(line)

        question = line['question']

        msgs = []
        if "TL" in self.dataset_name:
            # pure text, do not load image
            pass
        else:
            if isinstance(tgt_path, list):
                msgs.extend([dict(type='image', value=p) for p in tgt_path])
            else:
                msgs = [dict(type='image', value=tgt_path)]
        msgs.append(dict(type='text', value=question))
        return msgs

    # It returns a DataFrame
    @classmethod
    def evaluate(self, eval_file, **judge_kwargs):
        valid_type = judge_kwargs["valid_type"]
        assert valid_type in ["STR", "LLM"], print(
            "To evaluate PhyX, you need to set valid_type in judge-args, STR for string level and LLM for LLM."
            " Please add: --judge-args '{\"valid_type\": \"STR\"}' or add: "
            "--judge deepseek --judge-args '{\"valid_type\": \"LLM\"}' in your command."
        )
        if valid_type == "STR":
            # Match at string level
            from .utils.phyx import PhyX_process_line, PhyX_process_line_MC
            data = load(eval_file)
            assert 'answer' in data and 'prediction' in data
            data['prediction'] = [str(x) for x in data['prediction']]
            data['answer'] = [str(x) for x in data['answer']]
            lt = len(data)
            lines = [data.iloc[i] for i in range(lt)]
            pool = mp.Pool(1)
            if "_MC" in eval_file:
                # Multi choice
                res = pool.map(partial(PhyX_process_line_MC), lines)
            else:
                # Open ended mode
                res = pool.map(partial(PhyX_process_line), lines)

            suffix = eval_file.split('.')[-1]
            result_file = eval_file.replace(f'.{suffix}', '_predict.xlsx')
            df = pd.DataFrame(res)
            df.to_excel(result_file, index=False)

            hit = [x['match'] for x in res]
            ret = dict()
            ret['Overall'] = np.mean(hit)

            if 'category' in data:
                cates = list(set(data['category']))
                cates.sort()
                for c in cates:
                    sub = [r for l, r in zip(lines, res) if l['category'] == c]
                    hit = [x['match'] for x in sub]
                    ret[c] = np.mean(hit)
            ret = d2df(ret)
            ret.round(2)

            suffix = eval_file.split('.')[-1]
            result_file = eval_file.replace(f'.{suffix}', '_acc.csv')
            dump(ret, result_file)
            return ret

        elif valid_type == "LLM":
            from .utils.phyx import PhyX_auxeval, PhyX_acc, PhyX_auxeval_MC

            model = judge_kwargs['model']
            suffix = eval_file.split('.')[-1]
            storage = eval_file.replace(f'.{suffix}', f'_{model}.xlsx')
            tmp_file = eval_file.replace(f'.{suffix}', f'_{model}.pkl')
            nproc = judge_kwargs.pop('nproc', 4)

            if not osp.exists(storage):
                data = load(eval_file)
                model = build_judge(max_tokens=128, **judge_kwargs)
                assert model.working(), (
                    "PhyX evaluation requires a working API. We use Deepseek-V3 provided by SiliconFlow. "
                    "please set SiliconFlow_API_KEY.\n")
                lt = len(data)
                lines = [data.iloc[i] for i in range(lt)]
                tups = [(model, line) for line in lines]
                indices = [line['index'] for line in lines]

                ans = {}
                if osp.exists(tmp_file):
                    ans = load(tmp_file)
                tups = [x for x, i in zip(tups, indices) if i not in ans]
                indices = [i for i in indices if i not in ans]

                if len(indices):
                    if "_MC" in eval_file:
                        new_results = track_progress_rich(
                            PhyX_auxeval_MC,
                            tups,
                            nproc=nproc,
                            chunksize=nproc,
                            keys=indices,
                            save=tmp_file,
                        )
                    else:
                        new_results = track_progress_rich(
                            PhyX_auxeval,
                            tups,
                            nproc=nproc,
                            chunksize=nproc,
                            keys=indices,
                            save=tmp_file,
                        )
                    ans = load(tmp_file)
                    for k, v in zip(indices, new_results):
                        assert k in ans
                        assert ans[k]['log'] == v['log'] and ans[k][
                            'res'] == v['res']

                data['res'] = [ans[idx]['res'] for idx in data['index']]
                data['log'] = [ans[idx]['log'] for idx in data['index']]
                data['extracted'] = [
                    ans[idx]['extracted'] for idx in data['index']
                ]
                dump(data, storage)

            score = PhyX_acc(storage)
            score_pth = storage.replace('.xlsx', '_score.csv')
            dump(score, score_pth)
            return score


class TallyQA(ImageBaseDataset):
    TYPE = 'VQA'
    DATASET_URL = {
        'TallyQA': 'https://huggingface.co/datasets/moondream/TallyQA-VLMEvalKit/resolve/main/tallyqa_data.tsv'
    }
    DATASET_MD5 = {'TallyQA': '959df01cf1858e73a71efe5cd3b9bf19'}

    def evaluate(self, eval_file, **judge_kwargs):
        import pandas as pd
        from .utils.tallyqa import extract_count_from_prediction

        data = load(eval_file)

        pred_ints = data["prediction"].apply(extract_count_from_prediction)
        answer_ints = data["answer"].astype(int)

        correct = (pred_ints == answer_ints).sum()
        total = len(data)
        accuracy = correct / total

        result_df = pd.DataFrame([{"TallyQA": accuracy}])
        result_file = eval_file.replace(f".{eval_file.split('.')[-1]}", "_acc.csv")
        dump(result_df, result_file)
        return result_df

    def build_prompt(self, line):
        msgs = super().build_prompt(line)
        msgs[-1]['value'] += '\nAnswer the question using a single number.'
        return msgs


class Omni3DBench(ImageBaseDataset):
    TYPE = 'VQA'
    DATASET_URL = {
        'Omni3DBench':
        'https://huggingface.co/datasets/rohunagrawal/Omni3DBench-VLMEvalKit/resolve/main/omni3dbench.tsv'
    }
    DATASET_MD5 = {'Omni3DBench': 'ba1fa59c3897eb95aed445996ec9b690'}

    def build_prompt(self, line):
        from .utils.omni3dbench import OMNI3DBENCH_PROMPT
        question = line['question']
        msgs = super().build_prompt(line)
        assert msgs[-1]['type'] == 'text'
        msgs[-1]['value'] += f'{OMNI3DBENCH_PROMPT}{question} (Answer type: {line["answer_type"]})'
        return msgs

    @classmethod
    def evaluate(self, eval_file, **judge_kwargs):
        from .utils.omni3dbench import Omni3DBench_acc

        data = load(eval_file)
        result = Omni3DBench_acc(data)
        return result


class MMEReasoning(ImageBaseDataset):
    TYPE = 'VQA'
    DATASET_URL = {'MME-Reasoning': 'https://huggingface.co/datasets/U4R/MME-Reasoning/blob/main/MME_Reasoning.tsv'}
    DATASET_MD = {'MME-Reasoning': 'b243f44778782d3821523689f6b40a1e'}

    def build_prompt(self, line):
        if isinstance(line, int):
            line = self.data.iloc[line]

        if self.meta_only:
            tgt_path = toliststr(line['image_path'])
        else:
            tgt_path = self.dump_image(line)

        question = line['question']

        msgs = []
        if isinstance(tgt_path, list):
            msgs.extend([dict(type='image', value=p) for p in tgt_path])
        else:
            msgs = [dict(type='image', value=tgt_path)]
        msgs.append(dict(type='text', value=question))

        return msgs

    @classmethod
    def evaluate(self, eval_file, **judge_kwargs):
        from .utils.mme_reasoning import MMEReasoning_extract, MMEReasoning_openeval, MMEReasoning_acc, FAIL_MSG, mme_reasoning_eval_functions  # noqa

        model = judge_kwargs.get('model', 'gpt-4o-mini')
        suffix = eval_file.split('.')[-1]
        storage_extract = eval_file.replace(f'.{suffix}', f'_{model}_extract.xlsx')
        tmp_file_extract = eval_file.replace(f'.{suffix}', f'_{model}_extract.pkl')
        nproc = judge_kwargs.pop('nproc', 4)

        # stage 1: extract answers using LLM
        if not osp.exists(storage_extract):
            data = load(eval_file)
            data = data.replace({float('nan'): None})
            model = build_judge(max_tokens=1024, **judge_kwargs)
            assert model.working(), ('MME-Reasoning evaluation requires a working OPENAI API\n')
            lt = len(data)
            lines = [data.iloc[i] for i in range(lt)]
            tups = [(model, line) for line in lines]
            indices = [line['index'] for line in lines]

            ans = {}
            if osp.exists(tmp_file_extract):
                ans = load(tmp_file_extract)
            tups = [x for x, i in zip(tups, indices) if i not in ans]
            indices = [i for i in indices if i not in ans]
            if len(indices):
                new_results = track_progress_rich(
                    MMEReasoning_extract,
                    tups,
                    nproc=nproc,
                    chunksize=nproc,
                    keys=indices,
                    save=tmp_file_extract,
                )
                ans = load(tmp_file_extract)
                for k, v in zip(indices, new_results):
                    assert k in ans
                    assert ans[k]['log'] == v['log'] and ans[k]['res'] == v['res']

            res_list = []
            log_list = []
            for idx in data['index']:
                if not isinstance(ans[idx], dict):
                    res_list.append(ans[idx])
                    log_list.append('use previous answer')
                else:
                    res_list.append(ans[idx]['res'])
                    log_list.append(ans[idx]['log'])
            # data['res'] = [ans[int(idx)]['res'] for idx in data['index']]
            # data['log'] = [ans[idx]['log'] for idx in int(data['index'])]
            data['res'] = res_list
            data['log'] = log_list
            dump(data, storage_extract)

        storage_score = eval_file.replace(f'.{suffix}', f'_{model}_score.xlsx')
        tmp_file_score = eval_file.replace(f'.{suffix}', f'_{model}_score.pkl')

        # stage 2: evaluate score
        if not osp.exists(storage_score):
            data = load(storage_extract)
            data = data.replace({float('nan'): None})
            model = build_judge(max_tokens=1024, **judge_kwargs)
            assert model.working(), ('MME-Reasoning evaluation requires a working OPENAI API\n')
            lt = len(data)
            lines = [data.iloc[i] for i in range(lt)]
            lines_scores_gpt = []
            lines_scores_other = []
            for line in lines:
                if (line['question_type'].lower() == 'open' and line.get('function_id', None) == None) or line.get('function_id', None) == 'open_function':  # noqa
                    lines_scores_gpt.append(line)
                else:
                    lines_scores_other.append(line)

            # for open question, use LLM
            tups_scores_gpt = [(model, line) for line in lines_scores_gpt]
            indices_scores_gpt = [line['index'] for line in lines_scores_gpt]
            if len(indices_scores_gpt):
                new_results_score = track_progress_rich(
                    MMEReasoning_openeval,
                    tups_scores_gpt,
                    nproc=nproc,
                    chunksize=nproc,
                    keys=indices_scores_gpt,
                    save=tmp_file_score,
                )
                ans = load(tmp_file_score)
                for k, v in zip(indices_scores_gpt, new_results_score):
                    assert k in ans
                    assert ans[k]['log_score'] == v['log_score'] and ans[k]['score'] == v['score']

            # for other questions, use corresponding function
            res = {}
            indices_scores_other = [line['index'] for line in lines_scores_other]
            for k, line in zip(indices_scores_other, lines_scores_other):
                if line['res'] is None or FAIL_MSG in line['res']:
                    log_score = 'Failed to evaluate'
                    res.update({
                        k: {
                            "log_score": log_score,
                            "score": False
                        }
                    })
                    continue

                if line['function_id'] is None:
                    assert line['question_type'].lower() == 'choice'
                    function_id = 'choice_function'
                    function = mme_reasoning_eval_functions[function_id]

                else:
                    function_id = line['function_id']
                    function = mme_reasoning_eval_functions[function_id]

                if function_id not in ['open_function', 'choice_function']:
                    if function_id == "judge_24points_function":
                        response = line['res']
                    else:
                        response = json.loads(line['res'])
                    if line['answer'] is not None:
                        answer = eval(line['answer'])
                    else:
                        answer = None

                    if function_id in [
                        "calculate_answer_function_hashi",
                        "calculate_answer_function_skyscraper",
                        "calculate_answer_function_sudoku_4",
                        "calculate_answer_function_sudoku_6",
                        "calculate_answer_function_yinyang",
                        "judge_24points_function"
                    ]:
                        assert line["special_info"] is not None
                        special_info = eval(line['special_info'])
                    else:
                        special_info = None
                else:
                    response = line['res']
                    answer = line['answer']
                    special_info = None

                if special_info is None:
                    answer_judge = function(response, answer)
                else:
                    answer_judge = function(response, answer, special_info)

                if answer_judge not in [True, False]:
                    log_score = 'Failed to evaluate'
                    score = False
                else:
                    log_score = 'Succeed'
                    score = answer_judge
                res.update({
                    k: {
                        "log_score": log_score,
                        "score": score
                    }
                })

            ans.update(res)

            data['score'] = [ans[idx]['score'] for idx in data['index']]
            data['log_score'] = [ans[idx]['log_score'] for idx in data['index']]
            dump(data, storage_score)

        score = MMEReasoning_acc(storage_score)
        score_pth = storage_score.replace('.xlsx', '.csv')
        dump(score, score_pth)
        return score


class MMVMBench(ImageBaseDataset):
    TYPE = 'VQA'
    DATASET_URL = {
        'MMVMBench':
        'https://opencompass.openxlab.space/utils/VLMEval/MMVMBench.tsv'
    }
    DATASET_MD5 = {'MMVMBench': '168823a449bc323bec5d309227943757'}

    def build_prompt(self, line):
        if isinstance(line, int):
            line = self.data.iloc[line]
        tgt_path = self.dump_image(line)

        question = line['question']

        msgs = []
        if isinstance(tgt_path, list):
            msgs.extend([dict(type='image', value=p) for p in tgt_path])
        else:
            msgs = [dict(type='image', value=tgt_path)]
        msgs.append(dict(type='text', value=question))

        return msgs

    def report_acc_mmatch(scores, match_types_int):
        res = defaultdict(list)

        match_type = ['CL', 'SP', 'TM', 'SZ', 'RP', 'OO', 'BR', 'OM']
        match_type_dict = {i + 1: v for i, v in enumerate(match_type)}
        match_type_hit = {i + 1: [] for i, _ in enumerate(match_type)}
        overall_hits = []
        for match_type_i, score_i in zip(match_types_int, scores):
            try:
                match_type_i_list = eval(match_type_i)
            except:
                match_type_i_list = [1, 5]
            hit_i = 0
            for tag in ['[YES]', '[Yes]', '[yes]', 'YES', 'Yes', 'yes']:
                if tag in score_i:
                    hit_i = 1

            for mt in match_type_i_list:
                if mt not in match_type_hit.keys():
                    mt = 2
                match_type_hit[mt].append(hit_i)

            overall_hits.append(hit_i)

        res['Overall'] = [np.mean(overall_hits),]
        for k, v in match_type_dict.items():
            res[v] = np.mean(match_type_hit[k])

        return pd.DataFrame(res)

    @classmethod
    def evaluate(self, eval_file, **judge_kwargs):
        assert eval_file.endswith('.xlsx'), 'data file should be an xlsx file'
        judge = judge_kwargs['model']
        nproc = judge_kwargs.pop('nproc', 4)

        tmp_file = eval_file.replace('.xlsx', f'_{judge}_tmp.pkl')
        score_file = eval_file.replace('.xlsx', f'_{judge}_score.xlsx')
        acc_file = eval_file.replace('.xlsx', f'_{judge}_acc.xlsx')

        judge_kwargs['temperature'] = 0.0
        model = build_judge(**judge_kwargs)

        prompt = "I asked a model a question: {QUESTION}. The model's response was: {RESPONSE}. "\
            "The correct answer to this question is: {GT}. Please determine whether the model's "\
            "response is correct. If it is, conclude with [YES]. If it is not, conclude with [NO]."

        def prepare_score_prompt(line):
            vq = "{" + line['question'] + "}"
            va = "{" + line['prediction'] + "}"
            gt = "{" + line['answer'] + "}"
            question = prompt.format(QUESTION=vq, RESPONSE=va, GT=gt)
            return question

        if not osp.exists(score_file):
            res = {} if not osp.exists(tmp_file) else load(tmp_file)
            res = {k: v for k, v in res.items() if model.fail_msg not in v}

            data = load(eval_file)
            data_un = data[~data['index'].isin(res)]
            data_un = data_un[~pd.isna(data_un['prediction'])]
            lt = len(data_un)

            prompts = [prepare_score_prompt(data_un.iloc[i]) for i in range(lt)]
            indices = [data_un.iloc[i]['index'] for i in range(lt)]

            if len(prompts):
                _ = track_progress_rich(
                    model.generate,
                    prompts,
                    keys=indices,
                    save=tmp_file,
                    nproc=nproc,
                    chunksize=nproc
                )
                score_map = load(tmp_file)
                data['score'] = [score_map[idx] if idx in score_map else '[NO]' for idx in data['index']]
                FAIL_MSG = 'Failed to obtain answer via API.'
                rejected = [x for x in score_map.values() if FAIL_MSG in x]
                print(
                    f'Among {len(data)} questions, failed to obtain prediction for {len(data) - len(score_map)} '
                    f'questions, failed to obtain the score for another {len(rejected)} questions. '
                    'Those questions will be counted as 0 score in ALL rating, '
                    'and will not be counted in VALID rating.'
                )

                dump(data, score_file)

            scores = data['score']
            match_types_int = data['match_type']
            acc = self.report_acc_mmatch(scores, match_types_int)
            dump(acc, acc_file)

            return acc


class OCRBench_v2(ImageBaseDataset):
    TYPE = 'VQA'
    DATASET_URL = {
        'OCRBench_v2':
        'https://huggingface.co/datasets/QYWH/ocrbench_v2/resolve/main/OCRBench_v2.tsv?download=true',
    }
    DATASET_MD5 = {'OCRBench_v2': '65d04fe07b4d4ee33e73fc8e7d4d46b0'}

    # It returns a dictionary
    @classmethod
    def evaluate(self, eval_file, **judge_kwargs):
        import ast
        from .utils.ocrbrnch_v2_eval import process_predictions, ocrbench_v2_aggregate_accuracy
        import pandas as pd

        data = load(eval_file)
        lt = len(data)
        lines = [data.iloc[i] for i in range(lt)]
        predict_result = []
        for i in tqdm(range(len(lines))):
            line = lines[i]
            predict = str(line['prediction']) if pd.notna(line['prediction']) else ''
            answers = ast.literal_eval(line['answer'])
            category = line['category']
            questions = line['question']
            evals = line['eval']
            bbox_raw = line['bbox']
            content_raw = line['content']

            # Process bbox and content fields
            bbox = ast.literal_eval(bbox_raw) if bbox_raw != 'without bbox' else bbox_raw
            content = ast.literal_eval(content_raw) if content_raw != 'without content' else content_raw

            # Build result dictionary
            result_entry = {
                "type": category,
                "question": questions,
                "predict": predict,
                "answers": answers,
                "bbox": bbox,
                "content": content
            }
            # Add eval field if present
            if evals != 'without eval':
                result_entry["eval"] = evals
            predict_result.append(result_entry)
        res_data_list = process_predictions(predict_result)
        en_scores, cn_scores = ocrbench_v2_aggregate_accuracy(res_data_list)
        score_en_overall = sum(en_scores.values()) / len(en_scores)
        score_cn_overall = sum(cn_scores.values()) / len(cn_scores)
        final_score_dict = {**en_scores, **cn_scores}
        final_score_dict["English Overall Score"] = score_en_overall
        final_score_dict["Chinese Overall Score"] = score_cn_overall
        score_pth = eval_file.replace('.xlsx', '_score.json')
        dump(final_score_dict, score_pth)
        return final_score_dict<|MERGE_RESOLUTION|>--- conflicted
+++ resolved
@@ -56,9 +56,6 @@
         return msgs
 
     def evaluate(self, eval_file, **judge_kwargs):
-<<<<<<< HEAD
-        from .utils.vqa_eval import hit_calculate, process_line, extract_boxed_answer
-=======
         if judge_kwargs.get('use_verifier', False):
             return self.evaluate_verifier(eval_file, **judge_kwargs)
         else:
@@ -67,7 +64,6 @@
     # It returns a DataFrame
     def evaluate_heuristic(self, eval_file, **judge_kwargs):
         from .utils.vqa_eval import hit_calculate, process_line
->>>>>>> 6ca757c2
 
         data = load(eval_file)
         dataset = self.dataset_name
