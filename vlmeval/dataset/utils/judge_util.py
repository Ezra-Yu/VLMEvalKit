--- conflicted
+++ resolved
@@ -81,42 +81,6 @@
             use_azure=True,
             wait=50,
             **kwargs)
-<<<<<<< HEAD
-    elif model == 'gpt-4o':
-        api_base = os.environ.get('XHS_OPENAI_GPT4O_API_BASE', None)
-        key = os.environ.get('XHS_OPENAI_GPT4O_KEY', None)
-        assert api_base is not None and key is not None, (
-            "Please set `XHS_OPENAI_GPT4O_API_BASE` and `XHS_OPENAI_GPT4O_KEY` in '$VLMEVALKIT/.env'")
-        model = OpenAIWrapper(
-            'gpt-4o', 
-            api_base=api_base, 
-            key=key, 
-            use_azure=True,
-            **kwargs)
-    elif model == 'xhs-deepseek':
-        api_base = os.environ.get('XHS_DEEPSEEK_API_BASE', None)
-        key = os.environ.get('XHS_DEEPSEEK_KEY', None)
-        assert api_base is not None and key is not None, (
-            "Please set `XHS_DEEPSEEK_API_BASE` and `XHS_DEEPSEEK_KEY` in '$VLMEVALKIT/.env'")
-        model = XHSVLMAPIWrapper(
-            'deepseek-v3', 
-            api_base=api_base, 
-            key=key,
-            **kwargs)
-    elif model == 'chatgpt-0125':
-        api_base = os.environ.get('XHS_OPENAI_GPT35_API_BASE', None)
-        key = os.environ.get('XHS_OPENAI_GPT35_KEY', None)
-        assert api_base is not None and key is not None, (
-            "Please set `XHS_OPENAI_GPT35_API_BASE` and `XHS_OPENAI_GPT35_KEY` in '$VLMEVALKIT/.env'")
-        model = OpenAIWrapper(
-            model_version, 
-            api_base=api_base, 
-            key=key, 
-            use_azure=True,
-            wait=30,
-            **kwargs)
-=======
->>>>>>> 430a55c2
     else:
         model = OpenAIWrapper(model_version, **kwargs)
     return model
